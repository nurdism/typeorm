# Changelog

TypeORM follows a semantic versioning and until `1.0.0` breaking changes may appear in `0.x.x` versions,
however since API is already quite stable we don't expect too much breaking changes.
If we missed a note on some change or you have a questions on migrating from old version,
feel free to ask us and community.

<<<<<<< HEAD
## 0.2.18 (UNRELEASED)

### Features

* deprecate column `readonly` option in favor of `update` and `insert` options ([#4035](https://github.com/typeorm/typeorm/pull/4035))

## 0.2.17 (2019-01-02)
=======
## 0.2.17 (2019-05-01)
>>>>>>> 76a131e7

### Bug fixes

* fixed transform embeddeds with boolean values (mongodb) ([#3900](https://github.com/typeorm/typeorm/pull/3900))
* fixed issue with schema inheritance in STI pattern ([#3957](https://github.com/typeorm/typeorm/issues/3957))
* revert changes from [#3814](https://github.com/typeorm/typeorm/pull/3814) ([#3828](https://github.com/typeorm/typeorm/pull/3828))
* fix performance issue when inserting into raw tables with QueryBuilder
  ([#3931](https://github.com/typeorm/typeorm/issues/3931))
* sqlite date hydration is susceptible to corruption ([#3949](https://github.com/typeorm/typeorm/issues/3949))
* fixed mongodb uniques, support 3 ways to define uniques ([#3986](https://github.com/typeorm/typeorm/pull/3986))
* fixed mongodb TTL index ([#4044](https://github.com/typeorm/typeorm/pull/4044))

### Features

* added deferrable options for foreign keys (postgres) ([#2191](https://github.com/typeorm/typeorm/issues/2191))
* added View entity implementation ([#1024](https://github.com/typeorm/typeorm/issues/1024)). Read more at [View entities](https://typeorm.io/#/view-entities)
* added multiple value transformer support ([#4007](https://github.com/typeorm/typeorm/issues/4007))

## 0.2.16 (2019-03-26)

### Bug fixes

* removed unused parameters from `insert`, `update`, `delete` methods ([#3888](https://github.com/typeorm/typeorm/pull/3888))
* fixed: migration generator produces duplicated changes ([#1960](https://github.com/typeorm/typeorm/issues/1960))
* fixed: unique constraint not created on embedded entity field ([#3142](https://github.com/typeorm/typeorm/issues/3142))
* fixed: FK columns have wrong length when PrimaryGeneratedColumn('uuid') is used ([#3604](https://github.com/typeorm/typeorm/issues/3604))
* fixed: column option unique sqlite error ([#3803](https://github.com/typeorm/typeorm/issues/3803))
* fixed: 'uuid' in PrimaryGeneratedColumn causes Many-to-Many Relationship to Fail ([#3151](https://github.com/typeorm/typeorm/issues/3151))
* fixed: sync enums on schema sync ([#3694](https://github.com/typeorm/typeorm/issues/3694))
* fixed: changes in enum type is not reflected when generating migration (in definition file) ([#3244](https://github.com/typeorm/typeorm/issues/3244))
* fixed: migration will keep create and drop indexes if index name is the same across tables ([#3379](https://github.com/typeorm/typeorm/issues/3379))

### Features

* added `lock` option in `FindOptions`

## 0.2.15 (2019-03-14)

### Bug fixes

* fixed bug in `connection.dropDatabase` method ([#1414](https://github.com/typeorm/typeorm/pull/3727))
* fixed "deep relations" not loaded/mapped due to the built-in max length of Postgres ([#3118](https://github.com/typeorm/typeorm/issues/3118))
* updated all dependencies
* fixed types issue from [#3725](https://github.com/typeorm/typeorm/issues/3725)
* removed sql-function-support (`() => ` syntax) in parameters to prevent security considerations
* fix sync schema issue with postgres enum in case capital letters in entity name ([#3536](https://github.com/typeorm/typeorm/issues/3536))

### Features

* added `uuidExtension` option to Postgres connection options, which allows TypeORM to use the newer `pgcrypto` extension to generate UUIDs

## 0.2.14 (2019-02-25)

### Bug fixes

* fixed migration issue with postgres numeric enum type - change queries are not generated if enum is not modified ([#3587](https://github.com/typeorm/typeorm/issues/3587))
* fixed mongodb entity listeners in optional embeddeds ([#3450](https://github.com/typeorm/typeorm/issues/3450))
* fixes returning invalid delete result
* reverted lazy loading properties not enumerable feature to fix related bugs

### Features

* added CockroachDB support
* added browser entry point to `package.json` ([3583](https://github.com/typeorm/typeorm/issues/3583))
* replaced backend-only drivers by dummy driver in browser builds
* added `useLocalForage` option to Sql.js connection options, which enables asynchronous load and save operations of the datatbase from the indexedDB ([#3554](https://github.com/typeorm/typeorm/issues/3554))
* added simple-enum column type ([#1414](https://github.com/typeorm/typeorm/issues/1414))

## 0.2.13 (2019-02-10)

### Bug Fixes

* fixed undefined object id field in case property name is `_id` ([3517](https://github.com/typeorm/typeorm/issues/3517))
* allow to use mongodb index options in `Index` decorator ([#3592](https://github.com/typeorm/typeorm/pull/3592))
* fixed entity embeddeds indices in mongodb ([#3585](https://github.com/typeorm/typeorm/pull/3585))
* fixed json/jsonb column data types comparison ([#3496](https://github.com/typeorm/typeorm/issues/3496))
* fixed increment/decrement value of embedded entity ([#3182](https://github.com/typeorm/typeorm/issues/3182))
* fixed missing call `transformer.from()` in case column is NULL ([#3395](https://github.com/typeorm/typeorm/issues/3395))
* fixed signatures of `update`/`insert` methods, some `find*` methods in repositories, entity managers, BaseEntity and QueryBuilders
* handle embedded documents through multiple levels in mongodb ([#3551](https://github.com/typeorm/typeorm/issues/3551))
* fixed hanging connections in `mssql` driver ([#3327](https://github.com/typeorm/typeorm/pull/3327))

### Features

* Injection 2nd parameter(options) of constructor to `ioredis/cluster` is now possible([#3538](https://github.com/typeorm/typeorm/issues/3538))

## 0.2.12 (2019-01-20)

### Bug Fixes

* fixed mongodb entity listeners and subscribers ([#1527](https://github.com/typeorm/typeorm/issues/1527))
* fixed connection options builder - paramters parsed from url are assigned on top of options ([#3442](https://github.com/typeorm/typeorm/pull/3442))
* fixed issue with logical operator precedence in `QueryBuilder` `whereInIds` ([#2103](https://github.com/typeorm/typeorm/issues/2103))
* fixed missing `isolationLevel` in `Connection.transaction()` method ([#3363](https://github.com/typeorm/typeorm/issues/3363))
* fixed broken findOne method with custom join column name
* fixed issue with uuid in mysql ([#3374](https://github.com/typeorm/typeorm/issues/3374))
* fixed missing export of `Exclusion` decorator
* fixed ignored extra options in mongodb driver ([#3403](https://github.com/typeorm/typeorm/pull/3403), [#1741](https://github.com/typeorm/typeorm/issues/1741))
* fixed signature of root `getRepository` function to accept `EntitySchema<Entity>` ([#3402](https://github.com/typeorm/typeorm/pull/3402))
* fixed false undefined connection options passed into mongodb client ([#3366](https://github.com/typeorm/typeorm/pull/3366))
* fixed ER_DUP_FIELDNAME with simple find ([#3350](https://github.com/typeorm/typeorm/issues/3350))

### Features

* added `tslib` to reduce package size ([#3457](https://github.com/typeorm/typeorm/issues/3457), [#3458](https://github.com/typeorm/typeorm/pull/3458))
* queries are simplified in `findByIds` and `whereInIds` for simple entities with single primary key ([#3431](https://github.com/typeorm/typeorm/pull/3431))
* added `ioredis` and `ioredis-cluster` cache support ([#3289](https://github.com/typeorm/typeorm/pull/3289),[#3364](https://github.com/typeorm/typeorm/pull/3364))
* added `LessThanOrEqual` and `MoreThanOrEqual` find options ([#3373](https://github.com/typeorm/typeorm/pull/3373))
* improve support of string, numeric and heterogeneous enums in postgres and mysql ([#3414](https://github.com/typeorm/typeorm/pull/3414))
* default value of enum array in postgres is now possible define as typescript array ([#3414](https://github.com/typeorm/typeorm/pull/3414))
```typescript
@Column({
    type: "enum",
    enum: StringEnum,
    array: true,
    default: [StringEnum.ADMIN]
})
stringEnums: StringEnum[];
```

### Breaking changes

* `UpdateQueryBuilder` now throw error if update values are not provided or unknown property is passed into `.set()` method ([#2849](https://github.com/typeorm/typeorm/issues/2849),[#3324](https://github.com/typeorm/typeorm/pull/3324))


## 0.2.11

* hot fix for mysql schema sync bug

## 0.2.10

* allowed caching options from environment variable (#3321)
* more accurate type for postgres ssl parameters
* added support for `ON UPDATE CASCADE` relations for mysql
* `repository.save` returns union type
* added reuse of lazy relationships
* added ability to disable prefixes for embedded columns
* migrations can be tested
* migration run returns array of successful migrations
* added debug ENV option
* added support for postgres exclusion constraints
* bug fixes
* documentation updates
* fixed issue with mysql primary generated uuid ER_TOO_LONG_KEY (#1139)

## 0.2.9

* `UpdateEvent` now returns with contains `updatedColumns` and `updatedRelations`

## 0.2.8

* added support for specifying isolation levels in transactions
* added SQLCipher connection option for sqlite
* added driver to support Expo platform for sqlite
* added support for nativescript
* bug fixes
* documentation updates

## 0.2.7

* added support for rowversion type for mssql (#2198)

## 0.2.6

* fixed wrong aggregate and count methods signature in mongodb

## 0.2.5

* added support for enum arrays in postgres
* fixed issue with lazy relations (#1953)
* fixed issue with migration file generator using a wrong class name (#2070)
* fixed issue with unhandled promise rejection warning on postgres connection (#2067)

## 0.2.4

* fixed bug with relation id loader queries not working with self-referencing relations
* fixed issues with zerofill and unsigned options not available in column options (#2049)
* fixed issue with lazy relation loader (#2029)
* fixed issue with closure table not properly escaped when using custom schema (#2043)
* fixed issue #2053

## 0.2.3

* fixed bug with selecting default values after persistence when initialized properties defined
* fixed bug with find operators used on relational columns (#2031)
* fixed bug with DEFAULT as functions in mssql (#1991)

## 0.2.2

* fixing bugs with STI
* fixed bug in mysql schema synchronization

## 0.2.1

* fixed bug with STI
* fixed bug with lazy relations inside transactions

## 0.2.0

* completely refactored, improved and optimized persistence process and performance.
* removed cascade remove functionality, refactored how cascades are working.
* removed `cascadeRemove` option from relation options.
* replaced `cascadeAll` with `cascade: true` syntax from relation options.
* replaced `cascadeInsert` with `cascade: ["insert"]` syntax from relation options.
* replaced `cascadeUpdate` with `cascade: ["update"]` syntax from relation options.
* now when one-to-one or many-to-one relation is loaded and its not set (set to null) ORM returns you entity with relation set to `null` instead of `undefined property` as before.
* now relation id can be set directly to relation, e.g. `Post { @ManyToOne(type => Tag) tag: Tag|number }` with `post.tag = 1` usage.
* now you can disable persistence on any relation by setting `@OneToMany(type => Post, post => tag, { persistence: false })`. This can dramatically improve entity save performance.
* `loadAllRelationIds` method of `QueryBuilder` now accepts list of relation paths that needs to be loaded, also `disableMixedMap` option is now by default set to false, but you can enable it via new method parameter `options`
* now `returning` and `output` statements of `InsertQueryBuilder` support array of columns as argument
* now when many-to-many and one-to-many relation set to `null` all items from that relation are removed, just like it would be set to empty array
* fixed issues with relation update from one-to-one non-owner side
* now version column is updated on the database level, not by ORM anymore
* now created date and update date columns is set on the database level, not by ORM anymore (e.g. using `CURRENT_TIMESTAMP` as a default value)
* now `InsertQueryBuilder`, `UpdateQueryBuilder` and `DeleteQueryBuilder` automatically update entities after execution.
This only happens if real entity objects are passed.
Some databases (like mysql and sqlite) requires a separate query to perform this operation.
If you want to disable this behavior use `queryBuilder.updateEntity(false)` method.
This feature is convenient for users who have uuid, create/update date, version columns or columns with DEFAULT value set.
* now `InsertQueryBuilder`, `UpdateQueryBuilder` and `DeleteQueryBuilder` call subscribers and listeners.
You can disable this behavior by setting `queryBuilder.callListeners(false)` method.
* `Repository` and `EntityManager` method `.findOneById` is deprecated and will be removed in next 0.3.0 version.
Use `findOne(id)` method instead now.
* `InsertQueryBuilder` now returns `InsertResult` which contains extended information and metadata about runned query
* `UpdateQueryBuilder` now returns `UpdateResult` which contains extended information and metadata about runned query
* `DeleteQueryBuilder` now returns `DeleteResult` which contains extended information and metadata about runned query
* now insert / update / delete queries built with QueryBuilder can be wrapped into a transaction using `useTransaction(true)` method of the QueryBuilder.
* `insert`, `update` and `delete` methods of `QueryRunner` now use `InsertQueryRunner`, `UpdateQueryRunner` and `DeleteQueryRunner` inside
* removed deprecated `removeById`, `removeByIds` methods
* removed `deleteById` method - use `delete(id)` method instead now
* removed `updateById` method - use `update(id)` method instead now
* changed `snakeCase` utility - check table names after upgrading
* added ability to disable transaction in `save` and `remove` operations
* added ability to disable listeners and subscribers in `save` and `remove` operations
* added ability to save and remove objects in chunks
* added ability to disable entity reloading after insertion and updation
* class table inheritance functionality has been completely dropped
* single table inheritance functionality has been fixed
* `@SingleEntityChild` has been renamed to `@ChildEntity`
* `@DiscriminatorValue` has been removed, instead parameter in `@ChildEntity` must be used, e.g. `@ChildEntity("value")`
* `@DiscriminatorColumn` decorator has been removed, use `@TableInheritance` options instead now
* `skipSync` in entity options has been renamed to `synchronize`. Now if it set to false schema synchronization for the entity will be disabled.
By default its true.
* now array initializations for relations are forbidden and ORM throws an error if there are entities with initialized relation arrays.
* `@ClosureEntity` decorator has been removed. Instead `@Entity` + `@Tree("closure-table")` must be used
* added support for nested set and materialized path tree hierarchy patterns
* breaking change on how array parameters work in queries - now instead of (:param) new syntax must be used (:...param).
This fixed various issues on how real arrays must work
* changed the way how entity schemas are created (now more type-safe), now interface EntitySchema is a class
* added `@Unique` decorator. Accepts custom unique constraint name and columns to be unique. Used only on as
composite unique constraint, on table level. E.g. `@Unique("uq_id_name", ["id", "name"])`
* added `@Check` decorator. Accepts custom check constraint name and expression. Used only on as
composite check constraint, on table level. E.g. `@Check("chk_name", "name <> 'asd'")`
* fixed `Oracle` issues, now it will be fully maintained as other drivers
* implemented migrations functionality in all drivers
* CLI commands changed from `migrations:create`, `migrations:generate`, `migrations:revert` and `migrations:run` to `migration:create`, `migration:generate`, `migration:revert` and `migration:run`
* changed the way how migrations work (more info in #1315). Now migration table contains `id` column with auto-generated keys, you need to re-create migrations table or add new column manually.
* entity schemas syntax was changed
* dropped support for WebSql and SystemJS
* `@Index` decorator now accepts `synchronize` option. This option need to avoid deleting custom indices which is not created by TypeORM
* new flag in relation options was introduced: `{ persistence: false }`. You can use it to prevent any extra queries for relations checks
* added support for `UNSIGNED` and `ZEROFILL` column attributes in MySQL
* added support for generated columns in MySQL
* added support for `ON UPDATE` column option in MySQL
* added `SPATIAL` and `FULLTEXT` index options in MySQL
* added `hstore` and `enum` column types support in Postgres
* added range types support in Postgres
* TypeORM now uses `{ "supportBigNumbers": true, "bigNumberStrings": true }` options by default for `node-mysql`
* Integer data types in MySQL now accepts `width` option instead of `length`
* junction tables now have `onDelete: "CASCADE"` attribute on their foreign keys
* `ancestor` and `descendant` columns in ClosureTable marked as primary keys
* unique index now will be created for the join columns in `ManyToOne` and `OneToOne` relations

## 0.1.19

* fixed bug in InsertQueryBuilder

## 0.1.18

* fixed timestamp issues

## 0.1.17

* fixed issue with entity order by applied to update query builder

## 0.1.16

* security and bug fixes

## 0.1.15

* security and bug fixes

## 0.1.14

* optimized hydration performance ([#1672](https://github.com/typeorm/typeorm/pull/1672))

## 0.1.13

* added simple-json column type ([#1448](https://github.com/typeorm/typeorm/pull/1488))
* fixed transform behaviour for timestamp columns ([#1140](https://github.com/typeorm/typeorm/issues/1140))
* fixed issue with multi-level relations loading ([#1504](https://github.com/typeorm/typeorm/issues/1504))

## 0.1.12

* EntitySubscriber now fires events on subclass entity ([#1369](https://github.com/typeorm/typeorm/issues/1369))
* fixed error with entity schema validator being async  ([#1448](https://github.com/typeorm/typeorm/issues/1448))

## 0.1.11

* postgres extensions now gracefully handled when user does not have rights to use them ([#1407](https://github.com/typeorm/typeorm/issues/1407))

## 0.1.10

* `sqljs` driver now enforces FK integrity by default (same behavior as `sqlite`)
* fixed issue that broke browser support in 0.1.8 because of the debug package ([#1344](https://github.com/typeorm/typeorm/pull/1344))

## 0.1.9

* fixed bug with sqlite and mysql schema synchronization when uuid column is used ([#1332](https://github.com/typeorm/typeorm/issues/1332))

## 0.1.8

* New DebugLogger ([#1302](https://github.com/typeorm/typeorm/pull/1302))
* fixed issue with primary relations being nullable by default - now they are not nullable always
* fixed issue with multiple databases support when tables with same name are used across multiple databases

## 0.1.7

* fixed bug with migrations execution in mssql ([#1254](https://github.com/typeorm/typeorm/issues/1254))
* added support for more complex ordering in paginated results ([#1259](https://github.com/typeorm/typeorm/issues/1259))
* MSSQL users are required to add "order by" for skip/offset operations since mssql does not support OFFSET/LIMIT statement without order by applied
* fixed issue when relation query builder methods execute operations with empty arrays ([#1241](https://github.com/typeorm/typeorm/issues/1241))
* Webpack can now be used for node projects and not only for browser projects. To use TypeORM in Ionic with minimal changes checkout the [ionic-example](https://github.com/typeorm/ionic-example#typeorm--017) for the needed changes. To use webpack for non-Ionic browser webpack projects, the needed configuration can be found in the [docs]( http://typeorm.io/#/supported-platforms) ([#1280](https://github.com/typeorm/typeorm/pulls/1280))
* added support for loading sub-relations in via find options ([#1270](https://github.com/typeorm/typeorm/issues/1270))

## 0.1.6

* added support for indices and listeners in embeddeds
* added support for `ON CONFLICT` keyword
* fixed bug with query builder where lazy relations are loaded multiple times when using `leftJoinAndSelect` ([#996](https://github.com/typeorm/typeorm/issues/996))
* fixed bug in all sqlite based drivers that generated wrong uuid columns ([#1128](https://github.com/typeorm/typeorm/issues/1128) and [#1161](https://github.com/typeorm/typeorm/issues/1161))

## 0.1.5

* fixed bug where `findByIds` would return values with an empty array ([#1118](https://github.com/typeorm/typeorm/issues/1118))
* fixed bug in MigrationExecutor that didn't release created query builder ([#1201](https://github.com/typeorm/typeorm/issues/1201))

## 0.1.4

* fixed bug in mysql driver that generated wrong query when using skip ([#1099](https://github.com/typeorm/typeorm/issues/1099))
* added option to create query builder from repository without alias([#1084](https://github.com/typeorm/typeorm/issues/1084))
* fixed bug that made column option "select" unusable ([#1110](https://github.com/typeorm/typeorm/issues/1110))
* fixed bug that generated mongodb projects what don't work ([#1119](https://github.com/typeorm/typeorm/issues/1119))

## 0.1.3

* added support for `sql.js`. To use it you just need to install `npm i sql.js` and use `sqljs` as driver type ([#894](https://github.com/typeorm/typeorm/pull/894)).
* added explicit require() statements for drivers ([#1143](https://github.com/typeorm/typeorm/pull/1143))
* fixed bug where wrong query is generated with multiple primary keys ([#1146](https://github.com/typeorm/typeorm/pull/1146))
* fixed bug for oracle driver where connect method was wrong ([#1177](https://github.com/typeorm/typeorm/pull/1177))

## 0.1.2

* sqlite now supports relative database file paths ([#798](https://github.com/typeorm/typeorm/issues/798) and [#799](https://github.com/typeorm/typeorm/issues/799))
* fixed bug with not properly working `update` method ([#1037](https://github.com/typeorm/typeorm/issues/1037), [#1042](https://github.com/typeorm/typeorm/issues/1042))
* fixed bug with replication support ([#1035](https://github.com/typeorm/typeorm/pull/1035))
* fixed bug with wrong embedded column names being generated ([#969](https://github.com/typeorm/typeorm/pull/969))
* added support for caching in respositories ([#1057](https://github.com/typeorm/typeorm/issues/1057))
* added support for the `citext` column type for postgres ([#1075](https://github.com/typeorm/typeorm/pull/1075))

## 0.1.1

* added support for `pg-native` for postgres (#975). To use it you just need to install `npm i pg-native` and it will be picked up automatically.
* now Find Options support `-1` and `1` for `DESC` and `ASC` values. This is better user experience for MongoDB users.
* now inheritances in embeddeds are supported (#966).
* `isArray: boolean` in `ColumnOptions` is deprecated. Use `array: boolean` instead.
* deprecated `removeById` method, now use `deleteById` method instead.
* added `insert` and `delete` methods into repository and entity manager.
* fixed multiple issues with `update`, `updateById` and `removeById` methods in repository and entity manager. Now they do not use `save` and `remove` methods anymore - instead they are using QueryBuilder to build and execute their queries.
* now `save` method can accept partial entities.
* removed opencollective dependency.
* fixed issues with bulk entity insertions.
* find* methods now can find by embed conditions.
* fixed issues with multiple schema support, added option to `@JoinTable` to support schema and database.
* multiple small bugfixes.

## 0.1.0

#### BREAKING CHANGES

* `Table`, `AbstractTable`, `ClassTableChild`, `ClosureTable`, `EmbeddableTable`, `SingleTableChild` deprecated  decorators were removed. Use `Entity`, `ClassEntityChild`, `ClosureEntity`, `SingleEntityChild` decorators instead.
* `EntityManager#create`, `Repository#create`, `EntityManager#preload`, `Repository#preload`, `EntityManager#merge`, `Repository#merge` methods now accept `DeepPartial<Entity>` instead of `Object`.
*  `EntityManager#merge`, `Repository#merge` methods first argument is now an entity where to need to merge all given entity-like objects.
* changed `find*` repository methods. Now conditions are `Partial<Entity>` type.
* removed `FindOptions` interface and introduced two new interfaces: `FindOneOptions` and `FindManyOptions` - each for its own `findOne*` or `find*` methods.
* dropped out some of options of `FindOptions`. Use `QueryBuilder` instead. However, added  few new options as well.
* deprecated method `addParameters` has been removed from `QueryBuilder`. Use `setParameters` instead.
* removed `setMaxResults`, `setFirstResult` methods in `QueryBuilder`. Use `take` and `skip` methods instead.
* renamed `entityManager` to `manager` in `Connection`, `AbstractRepository` and event objects. `entityManager` property was removed.
* renamed `persist` to `save` in `EntityManager` and `Repository` objects. `persist` method was removed.
* `SpecificRepository` is removed. Use relational query builder functionality instead.
* `transaction` method has been removed from `Repository`. Use `EntityManager#transaction` method instead.
* custom repositories do not support container anymore.
* controller / subscriber / migrations from options tsconfig now appended with a project root directory
* removed naming strategy decorator, naming strategy by name functionality. Now naming strategy should be registered by passing naming strategy instance directly.
* `driver` section in connection options now deprecated. All settings should go directly to connection options root.
* removed `fromTable` from the `QueryBuilder`. Now use regular `from` to select from tables.
* removed `usePool` option from the connection options. Pooling now is always enabled.
* connection options interface has changed and now each platform has its own set of connection options.
* `storage` in sqlite options has been renamed to `database`.
* env variable names for connection were changed (`TYPEORM_DRIVER_TYPE` has been renamed to `TYPEORM_CONNECTION`, some other renaming). More env variable names you can find in `ConnectionOptionsEnvReader` class.
* some api changes in `ConnectionManager` and `createConnection` / `createConnections` methods of typeorm main entrypoint.
* `simple_array` column type now is called `simple-array`
* some column types were removed. Now orm uses column types of underlying database.
* now `number` type in column definitions (like `@Column() likes: number`) maps to `integer` instead of `double`. This is more programmatic design. If you need to store float-pointing values - define a type explicitly.
* `fixedLength` in column options has been removed. Now actual column types can be used, e.g. `@Column("char")` or `@Column("varchar")`.
* `timezone` option has been removed from column options. Now corresponding database types can be used instead.
* `localTimezone` has been removed from the column options.
* `skipSchemaSync` in entity options has been renamed to `skipSync`.
* `setLimit` and `setOffset` in `QueryBuilder` were renamed into `limit` and `offset`.
* `nativeInterface` has been removed from a driver interface and implementations.
* now typeorm works with the latest version of mssql (version 4).
* fixed how orm creates default values for SqlServer - now it creates constraints for it as well.
* migrations interface has changed - now `up` and `down` accept only `QueryRunner`. To use `Connection` and `EntityManager` use properties of `QueryRunner`, e.g. `queryRunner.connection` and `queryRunner.manager`.
* now `update` method in `QueryBuilder` accepts `Partial<Entity>` and property names used in update map are column property names and they are automatically mapped to column names.
* `SpecificRepository` has been removed. Instead new `RelationQueryBuilder` was introduced.
* `getEntitiesAndRawResults` of `QueryBuilder` has been renamed to `getRawAndEntities`.
* in mssql all constraints are now generated using table name in their names - this is fixes issues with duplicate constraint names.
* now when object is loaded from the database all its columns with null values will be set into entity properties as null.  Also after saving entity with unset properties that will be stored as nulls - their (properties) values will be set to null.
* create and update dates in entities now use date with fractional seconds.
* `@PrimaryGeneratedColumn` decorator now accept generation strategy as first argument (default is `increment`), instead of column type. Column type must be passed in options object, e.g. `@PrimaryGeneratedColumn({ type: "bigint"})`.
* `@PrimaryColumn` now does not accept `generated` parameter in options. Use `@Generated` or `@PrimaryGeneratedColumn` decorators instead.
* Logger interface has changed. Custom logger supply mechanism has changed.
* Now `logging` options in connection options is simple "true", or "all", or list of logging modes can be supplied.
* removed `driver` section in connection options. Define options right in the connection options section.
* `Embedded` decorator is deprecated now. use `@Column(type => SomeEmbedded)` instead.
* `schemaName` in connection options is removed. Use `schema` instead.
* `TYPEORM_AUTO_SCHEMA_SYNC` env variable is now called `TYPEORM_SYNCHRONIZE`.
* `schemaSync` method in `Connection` has been renamed to `synchronize`.
* `getEntityManager` has been deprecated. Use `getManager` instead.
* `@TransactionEntityManager` is now called `@TransactionManager` now.
* `EmbeddableEntity`, `Embedded`, `AbstractEntity` decorators has been removed. There is no need to use `EmbeddableEntity` and `AbstractEntity` decorators at all - entity will work as expected without them. Instead of `@Embedded(type => X)` decorator now `@Column(type => X)` must be used instead.
* `tablesPrefix`, `autoSchemaSync`, `autoMigrationsRun`, `dropSchemaOnConnection` options were removed. Use `entityPrefix`, `synchronize`, `migrationsRun`, `dropSchema` options instead.
* removed `persist` method from the `Repository` and `EntityManager`. Use `save` method instead.
* removed `getEntityManager` from `typeorm` namespace. Use `getManager` method instead.
* refactored how query runner works, removed query runner provider
* renamed `TableSchema` into `Table`
* renamed `ColumnSchema` into `TableColumn`
* renamed `ForeignKeySchema` into `TableForeignKey`
* renamed `IndexSchema` into `TableIndex`
* renamed `PrimaryKeySchema` into `TablePrimaryKey`

#### NEW FEATURES

* added `mongodb` support.
* entity now can be saved partially within `update` method.
* added prefix support to embeddeds.
* now embeddeds inside other embeddeds are supported.
* now relations are supported inside embeds.
* now relations for multiple primary keys are generated properly.
* now ormconfig is read from `.env`, `.js`, `.json`, `.yml`, `.xml` formats.
* all database-specific types are supported now.
* now migrations generation in mysql is supported. Use `typeorm migrations:generate` command.
* `getGeneratedQuery` was renamed to `getQuery` in `QueryBuilder`.
* `getSqlWithParameters` was renamed to `getSqlAndParameters` in `QueryBuilder`.
* sql queries are highlighted in console.
* added `@Generated` decorator. It can accept `strategy` option with values `increment` and `uuid`. Default is `increment`. It always generates value for column, except when column defined as `nullable` and user sets `null` value in to column.
* added logging of log-running requests.
* added replication support.
* added custom table schema and database support in `Postgres`, `Mysql` and `Sql Server` drivers.
* multiple bug fixes.
* added ActiveRecord support (by extending BaseEntity) class
* `Connection` how has `createQueryRunner` that can be used to control database connection and its transaction state
* `QueryBuilder` is abstract now and all different kinds of query builders were created for different query types - `SelectQueryBuilder`, `UpdateQueryBuilder`, `InsertQueryBuilder` and `DeleteQueryBuilder` with individual method available.

## 0.0.11

* fixes [#341](https://github.com/typeorm/typeorm/issues/341) - issue when trying to create a `OneToOne` relation with
`referencedColumnName` where the relation is not between primary keys


## 0.0.10

* added `ObjectLiteral` and `ObjectType` into main exports
* fixed issue fixes [#345](https://github.com/typeorm/typeorm/issues/345).
* fixed issue with migration not saving into the database correctly.
    Note its a breaking change if you have run migrations before and have records in the database table,
    make sure to apply corresponding changes. More info in [#360](https://github.com/typeorm/typeorm/issues/360) issue.

## 0.0.9

* fixed bug with indices from columns are not being inherited from parent entity [#242](https://github.com/typeorm/typeorm/issues/242)
* added support of UUID primary columns (thanks [@seanski](https://github.com/seanski))
* added `count` method to repository and entity manager (thanks [@aequasi](https://github.com/aequasi))

## 0.0.8

* added complete babel support
* added `clear` method to `Repository` and `EntityManager` which allows to truncate entity table
* exported `EntityRepository` in `typeorm/index`
* fixed issue with migration generation in [#239](https://github.com/typeorm/typeorm/pull/239) (thanks to [@Tobias4872](https://github.com/Tobias4872))
* fixed issue with using extra options with SqlServer [#236](https://github.com/typeorm/typeorm/pull/236) (thanks to [@jmai00](https://github.com/jmai00))
* fixed issue with non-pooled connections [#234](https://github.com/typeorm/typeorm/pull/234) (thanks to [@benny-medflyt](https://github.com/benny-medflyt))
* fixed issues:
[#242](https://github.com/typeorm/typeorm/issues/242),
[#240](https://github.com/typeorm/typeorm/issues/240),
[#204](https://github.com/typeorm/typeorm/issues/204),
[#219](https://github.com/typeorm/typeorm/issues/219),
[#233](https://github.com/typeorm/typeorm/issues/233),
[#234](https://github.com/typeorm/typeorm/issues/234)

## 0.0.7

* added custom entity repositories support
* merged typeorm-browser and typeorm libraries into single package
* added `@Transaction` decorator
* added exports to `typeorm/index` for naming strategies
* added shims for browsers using typeorm in frontend models, also added shim to use typeorm
with class-transformer library on the frontend
* fixed issue when socketPath could not be used with mysql driver (thanks @johncoffee)
* all table decorators are renamed to `Entity` (`Table` => `Entity`, `AbstractTable` => `AbstractEntity`,
`ClassTableChild` => `ClassEntityChild`, `ClosureTable` => `ClosureEntity`, `EmbeddableTable` => `EmbeddableEntity`,
`SingleTableChild` => `SingleEntityChild`). This change is required because upcoming versions of orm will work
not only with tables, but also with documents and other database-specific "tables".
Previous decorator names are deprecated and will be removed in the future.
* added custom repositories support. Example in samples directory.
* cascade remove options has been removed from `@ManyToMany`, `@OneToMany` decorators. Also cascade remove is not possible
from two sides of `@OneToOne` relationship now.
* fixed issues with subscribers and transactions
* typeorm now has translation in chinese (thanks [@brookshi](https://github.com/brookshi))
* added `schemaName` support for postgres database [#152](https://github.com/typeorm/typeorm/issues/152) (thanks [@mingyang91](https://github.com/mingyang91))
* fixed bug when new column was'nt added properly in sqlite [#157](https://github.com/typeorm/typeorm/issues/157)
* added ability to set different types of values for DEFAULT value of the column [#150](https://github.com/typeorm/typeorm/issues/150)
* added ability to use zero, false and empty string values as DEFAULT values in [#189](https://github.com/typeorm/typeorm/pull/189) (thanks to [@Luke265](https://github.com/Luke265))
* fixed bug with junction tables persistence (thanks [@Luke265](https://github.com/Luke265))
* fixed bug regexp in `QueryBuilder` (thanks [@netnexus](https://github.com/netnexus))
* fixed issues [#202](https://github.com/typeorm/typeorm/issues/202), [#203](https://github.com/typeorm/typeorm/issues/203) (thanks to [@mingyang91](https://github.com/mingyang91))
* fixed issues
[#159](https://github.com/typeorm/typeorm/issues/159),
[#181](https://github.com/typeorm/typeorm/issues/181),
[#176](https://github.com/typeorm/typeorm/issues/176),
[#192](https://github.com/typeorm/typeorm/issues/192),
[#191](https://github.com/typeorm/typeorm/issues/191),
[#190](https://github.com/typeorm/typeorm/issues/190),
[#179](https://github.com/typeorm/typeorm/issues/179),
[#177](https://github.com/typeorm/typeorm/issues/177),
[#175](https://github.com/typeorm/typeorm/issues/175),
[#174](https://github.com/typeorm/typeorm/issues/174),
[#150](https://github.com/typeorm/typeorm/issues/150),
[#159](https://github.com/typeorm/typeorm/issues/159),
[#173](https://github.com/typeorm/typeorm/issues/173),
[#195](https://github.com/typeorm/typeorm/issues/195),
[#151](https://github.com/typeorm/typeorm/issues/151)

## 0.0.6

* added `JSONB` support for Postgres in #126 (thanks [@CreepGin](https://github.com/CreepGin)@CreepGin)
* fixed in in sqlite query runner in #141 (thanks [@marcinwadon](https://github.com/marcinwadon))
* added shortcut exports for table schema classes in #135 (thanks [@eduardoweiland](https://github.com/eduardoweiland))
* fixed bugs with single table inheritance in #132 (thanks [@eduardoweiland](https://github.com/eduardoweiland))
* fixed issue with `TIME` column in #134 (thanks [@cserron](https://github.com/cserron))
* fixed issue with relation id in #138 (thanks [@mingyang91](https://github.com/mingyang91))
* fixed bug when URL for pg was parsed incorrectly #114 (thanks [@mingyang91](https://github.com/mingyang91))
* fixed bug when embedded is not being updated
* metadata storage now in global variable
* entities are being loaded in migrations and can be used throw the entity manager or their repositories
* migrations now accept `EntityMetadata` which can be used within one transaction
* fixed issue with migration running on windows #140
* fixed bug with with Class Table Inheritance #144

## 0.0.5

* changed `getScalarMany` to `getRawMany` in `QueryBuilder`
* changed `getScalarOne` to `getRawOne` in `QueryBuilder`
* added migrations support

## 0.0.4

* fixed problem when `order by` is used with `limit`
* fixed problem when `decorators-shim.d.ts` exist and does not allow to import decorators (treats like they exist in global)
* fixed Sql Server driver bugs

## 0.0.3

* completely refactored persistence mechanism:
    * added experimental support of `{ nullable: true }` in relations
    * cascade operations should work better now
    * optimized all queries
    * entities with recursive entities should be persisted correctly now
* now `undefined` properties are skipped in the persistence operation, as well as `undefined` relations.
* added platforms abstractions to allow typeorm to work on multiple platforms
* added experimental support of typeorm in the browser
* breaking changes in `QueryBuilder`:
    * `getSingleResult()` renamed to `getOne()`
    * `getResults()` renamed to `getMany()`
    * `getResultsAndCount()` renamed to `getManyAndCount()`
    * in the innerJoin*/leftJoin* methods now no need to specify `ON`
    * in the innerJoin*/leftJoin* methods no longer supports parameters, use `addParameters` or `setParameter` instead.
    * `setParameters` is now works just like `addParameters` (because previous behaviour confused users),
    `addParameters` now is deprecated
    * `getOne` returns `Promise<Entity|undefined>`
* breaking changes in `Repository` and `EntityManager`:
    * `findOne` and .findOneById` now return `Promise<Entity|undefined>` instead of `Promise<Entity>`
* now typeorm is compiled into `ES5` instead of `ES6` - this allows to run it on older versions of node.js
* fixed multiple issues with dates and utc-related stuff
* multiple bugfixes

## 0.0.2

* lot of API refactorings
* complete support TypeScript 2
* optimized schema creation
* command line tools
* multiple drivers support
* multiple bugfixes

## 0.0.1

* first stable version, works with TypeScript 1.x<|MERGE_RESOLUTION|>--- conflicted
+++ resolved
@@ -5,17 +5,13 @@
 If we missed a note on some change or you have a questions on migrating from old version,
 feel free to ask us and community.
 
-<<<<<<< HEAD
 ## 0.2.18 (UNRELEASED)
 
 ### Features
 
 * deprecate column `readonly` option in favor of `update` and `insert` options ([#4035](https://github.com/typeorm/typeorm/pull/4035))
 
-## 0.2.17 (2019-01-02)
-=======
 ## 0.2.17 (2019-05-01)
->>>>>>> 76a131e7
 
 ### Bug fixes
 
