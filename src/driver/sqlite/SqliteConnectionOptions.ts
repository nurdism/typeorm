import {BaseConnectionOptions} from "../../connection/BaseConnectionOptions";

/**
 * Sqlite-specific connection options.
 */
export interface SqliteConnectionOptions extends BaseConnectionOptions {

    /**
     * Database type.
     */
    readonly type: "sqlite";

    /**
     * Storage type or path to the storage.
     */
    readonly database: string;

    /**
     * Encryption key for for SQLCipher.
     */
    readonly key?: string;

    /**
     * In your SQLite application when you perform parallel writes its common to face SQLITE_BUSY error.
     * This error indicates that SQLite failed to write to the database file since someone else already writes into it.
     * Since SQLite cannot handle parallel saves this error cannot be avoided.
     *
     * To simplify life's of those who have this error this particular option sets a timeout within which ORM will try
     * to perform requested write operation again and again until it receives SQLITE_BUSY error.
     *
     * Enabling WAL can improve your app performance and face less SQLITE_BUSY issues.
     * Time in milliseconds.
     */
<<<<<<< HEAD
    readonly busyErrorRetry?: number; // todo: implement this option for all SQLite family drivers
=======
    readonly busyErrorRetry?: number;
>>>>>>> 4baac710

    /**
     * Enables WAL mode. By default its disabled.
     *
     * @see https://www.sqlite.org/wal.html
     */
    readonly enableWAL?: boolean;

}<|MERGE_RESOLUTION|>--- conflicted
+++ resolved
@@ -31,11 +31,7 @@
      * Enabling WAL can improve your app performance and face less SQLITE_BUSY issues.
      * Time in milliseconds.
      */
-<<<<<<< HEAD
-    readonly busyErrorRetry?: number; // todo: implement this option for all SQLite family drivers
-=======
     readonly busyErrorRetry?: number;
->>>>>>> 4baac710
 
     /**
      * Enables WAL mode. By default its disabled.
