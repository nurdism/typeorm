import {ObjectLiteral} from "../common/ObjectLiteral";
import {QueryRunner} from "../query-runner/QueryRunner";
import {Connection} from "../connection/Connection";
import {QueryExpressionMap} from "./QueryExpressionMap";
import {SelectQueryBuilder} from "./SelectQueryBuilder";
import {UpdateQueryBuilder} from "./UpdateQueryBuilder";
import {DeleteQueryBuilder} from "./DeleteQueryBuilder";
import {InsertQueryBuilder} from "./InsertQueryBuilder";
import {RelationQueryBuilder} from "./RelationQueryBuilder";
import {ObjectType} from "../common/ObjectType";
import {Alias} from "./Alias";
import {Brackets} from "./Brackets";
import {QueryPartialEntity} from "./QueryPartialEntity";
import {EntityMetadata} from "../metadata/EntityMetadata";
import {ColumnMetadata} from "../metadata/ColumnMetadata";
import {SqljsDriver} from "../driver/sqljs/SqljsDriver";
import {SqlServerDriver} from "../driver/sqlserver/SqlServerDriver";
import {OracleDriver} from "../driver/oracle/OracleDriver";

// todo: completely cover query builder with tests
// todo: entityOrProperty can be target name. implement proper behaviour if it is.
// todo: check in persistment if id exist on object and throw exception (can be in partial selection?)
// todo: fix problem with long aliases eg getMaxIdentifierLength
// todo: fix replacing in .select("COUNT(post.id) AS cnt") statement
// todo: implement joinAlways in relations and relationId
// todo: finish partial selection
// todo: sugar methods like: .addCount and .selectCount, selectCountAndMap, selectSum, selectSumAndMap, ...
// todo: implement @Select decorator
// todo: add select and map functions

// todo: implement relation/entity loading and setting them into properties within a separate query
// .loadAndMap("post.categories", "post.categories", qb => ...)
// .loadAndMap("post.categories", Category, qb => ...)

/**
 * Allows to build complex sql queries in a fashion way and execute those queries.
 */
export abstract class QueryBuilder<Entity> {

    // -------------------------------------------------------------------------
    // Public Properties
    // -------------------------------------------------------------------------

    /**
     * Connection on which QueryBuilder was created.
     */
    readonly connection: Connection;

    /**
     * Contains all properties of the QueryBuilder that needs to be build a final query.
     */
    readonly expressionMap: QueryExpressionMap;

    // -------------------------------------------------------------------------
    // Protected Properties
    // -------------------------------------------------------------------------

    /**
     * Query runner used to execute query builder query.
     */
    protected queryRunner?: QueryRunner;

    // -------------------------------------------------------------------------
    // Constructor
    // -------------------------------------------------------------------------

    /**
     * QueryBuilder can be initialized from given Connection and QueryRunner objects or from given other QueryBuilder.
     */
    constructor(queryBuilder: QueryBuilder<any>);

    /**
     * QueryBuilder can be initialized from given Connection and QueryRunner objects or from given other QueryBuilder.
     */
    constructor(connection: Connection, queryRunner?: QueryRunner);

    /**
     * QueryBuilder can be initialized from given Connection and QueryRunner objects or from given other QueryBuilder.
     */
    constructor(connectionOrQueryBuilder: Connection|QueryBuilder<any>, queryRunner?: QueryRunner) {
        if (connectionOrQueryBuilder instanceof QueryBuilder) {
            this.connection = connectionOrQueryBuilder.connection;
            this.queryRunner = connectionOrQueryBuilder.queryRunner;
            this.expressionMap = connectionOrQueryBuilder.expressionMap.clone();

        } else {
            this.connection = connectionOrQueryBuilder;
            this.queryRunner = queryRunner;
            this.expressionMap = new QueryExpressionMap(this.connection);
        }
    }

    // -------------------------------------------------------------------------
    // Abstract Methods
    // -------------------------------------------------------------------------

    /**
     * Gets generated sql query without parameters being replaced.
     */
    abstract getQuery(): string;

    // -------------------------------------------------------------------------
    // Accessors
    // -------------------------------------------------------------------------

    /**
     * Gets the main alias string used in this query builder.
     */
    get alias(): string {
        if (!this.expressionMap.mainAlias)
            throw new Error(`Main alias is not set`); // todo: better exception

        return this.expressionMap.mainAlias.name;
    }

    // -------------------------------------------------------------------------
    // Public Methods
    // -------------------------------------------------------------------------

    /**
     * Creates SELECT query.
     * Replaces all previous selections if they exist.
     */
    select(): SelectQueryBuilder<Entity>;

    /**
     * Creates SELECT query and selects given data.
     * Replaces all previous selections if they exist.
     */
    select(selection: string, selectionAliasName?: string): SelectQueryBuilder<Entity>;

    /**
     * Creates SELECT query and selects given data.
     * Replaces all previous selections if they exist.
     */
    select(selection: string[]): SelectQueryBuilder<Entity>;

    /**
     * Creates SELECT query and selects given data.
     * Replaces all previous selections if they exist.
     */
    select(selection?: string|string[], selectionAliasName?: string): SelectQueryBuilder<Entity> {
        this.expressionMap.queryType = "select";
        if (selection instanceof Array) {
            this.expressionMap.selects = selection.map(selection => ({ selection: selection }));
        } else if (selection) {
            this.expressionMap.selects = [{ selection: selection, aliasName: selectionAliasName }];
        }

        // loading it dynamically because of circular issue
        const SelectQueryBuilderCls = require("./SelectQueryBuilder").SelectQueryBuilder;
        if (this instanceof SelectQueryBuilderCls)
            return this as any;

        return new SelectQueryBuilderCls(this);
    }

    /**
     * Creates INSERT query.
     */
    insert(): InsertQueryBuilder<Entity> {
        this.expressionMap.queryType = "insert";

        // loading it dynamically because of circular issue
        const InsertQueryBuilderCls = require("./InsertQueryBuilder").InsertQueryBuilder;
        if (this instanceof InsertQueryBuilderCls)
            return this as any;

        return new InsertQueryBuilderCls(this);
    }

    /**
     * Creates UPDATE query and applies given update values.
     */
    update(): UpdateQueryBuilder<Entity>;

    /**
     * Creates UPDATE query and applies given update values.
     */
    update(updateSet: QueryPartialEntity<Entity>): UpdateQueryBuilder<Entity>;

    /**
     * Creates UPDATE query for the given entity and applies given update values.
     */
    update<T>(entity: ObjectType<T>, updateSet?: QueryPartialEntity<T>): UpdateQueryBuilder<T>;

    /**
     * Creates UPDATE query for the given entity and applies given update values.
     */
    update(entity: Function|string, updateSet?: QueryPartialEntity<Entity>): UpdateQueryBuilder<Entity>;

    /**
     * Creates UPDATE query for the given table name and applies given update values.
     */
    update(tableName: string, updateSet?: QueryPartialEntity<Entity>): UpdateQueryBuilder<Entity>;

    /**
     * Creates UPDATE query and applies given update values.
     */
    update(entityOrTableNameUpdateSet?: string|Function|ObjectLiteral, maybeUpdateSet?: ObjectLiteral): UpdateQueryBuilder<any> {
        const updateSet = maybeUpdateSet ? maybeUpdateSet : entityOrTableNameUpdateSet as ObjectLiteral|undefined;

        if (entityOrTableNameUpdateSet instanceof Function || typeof entityOrTableNameUpdateSet === "string") {
            const mainAlias = this.createFromAlias(entityOrTableNameUpdateSet);
            this.expressionMap.setMainAlias(mainAlias);
        }

        this.expressionMap.queryType = "update";
        this.expressionMap.valuesSet = updateSet;

        // loading it dynamically because of circular issue
        const UpdateQueryBuilderCls = require("./UpdateQueryBuilder").UpdateQueryBuilder;
        if (this instanceof UpdateQueryBuilderCls)
            return this as any;

        return new UpdateQueryBuilderCls(this);
    }

    /**
     * Creates DELETE query.
     */
    delete(): DeleteQueryBuilder<Entity> {
        this.expressionMap.queryType = "delete";

        // loading it dynamically because of circular issue
        const DeleteQueryBuilderCls = require("./DeleteQueryBuilder").DeleteQueryBuilder;
        if (this instanceof DeleteQueryBuilderCls)
            return this as any;

        return new DeleteQueryBuilderCls(this);
    }

    /**
     * Sets entity's relation with which this query builder gonna work.
     */
    relation(propertyPath: string): RelationQueryBuilder<Entity>;

    /**
     * Sets entity's relation with which this query builder gonna work.
     */
    relation<T>(entityTarget: ObjectType<T>|string, propertyPath: string): RelationQueryBuilder<T>;

    /**
     * Sets entity's relation with which this query builder gonna work.
     */
    relation(entityTargetOrPropertyPath: Function|string, maybePropertyPath?: string): RelationQueryBuilder<Entity> {
        const entityTarget = arguments.length === 2 ? entityTargetOrPropertyPath : undefined;
        const propertyPath = arguments.length === 2 ? maybePropertyPath as string : entityTargetOrPropertyPath as string;

        this.expressionMap.queryType = "relation";
        this.expressionMap.relationPropertyPath = propertyPath;

        if (entityTarget) {
            const mainAlias = this.createFromAlias(entityTarget);
            this.expressionMap.setMainAlias(mainAlias);
        }

        // loading it dynamically because of circular issue
        const RelationQueryBuilderCls = require("./RelationQueryBuilder").RelationQueryBuilder;
        if (this instanceof RelationQueryBuilderCls)
            return this as any;

        return new RelationQueryBuilderCls(this);
    }


    /**
     * Checks if given relation exists in the entity.
     * Returns true if relation exists, false otherwise.
     *
     * todo: move this method to manager? or create a shortcut?
     */
    hasRelation<T>(target: ObjectType<T>|string, relation: string): boolean;

    /**
     * Checks if given relations exist in the entity.
     * Returns true if relation exists, false otherwise.
     *
     * todo: move this method to manager? or create a shortcut?
     */
    hasRelation<T>(target: ObjectType<T>|string, relation: string[]): boolean;

    /**
     * Checks if given relation or relations exist in the entity.
     * Returns true if relation exists, false otherwise.
     *
     * todo: move this method to manager? or create a shortcut?
     */
    hasRelation<T>(target: ObjectType<T>|string, relation: string|string[]): boolean {
        const entityMetadata = this.connection.getMetadata(target);
        const relations = relation instanceof Array ? relation : [relation];
        return relations.every(relation => {
            return !!entityMetadata.findRelationWithPropertyPath(relation);
        });
    }

    /**
     * Sets parameter name and its value.
     */
    setParameter(key: string, value: any): this {
        this.expressionMap.parameters[key] = value;
        return this;
    }

    /**
     * Adds all parameters from the given object.
     */
    setParameters(parameters: ObjectLiteral): this {

        // set parent query builder parameters as well in sub-query mode
        if (this.expressionMap.parentQueryBuilder)
            this.expressionMap.parentQueryBuilder.setParameters(parameters);

        Object.keys(parameters).forEach(key => {
            this.expressionMap.parameters[key] = parameters[key];
        });
        return this;
    }

    /**
     * Adds native parameters from the given object.
     */
    setNativeParameters(parameters: ObjectLiteral): this {

        // set parent query builder parameters as well in sub-query mode
        if (this.expressionMap.parentQueryBuilder)
            this.expressionMap.parentQueryBuilder.setNativeParameters(parameters);

        Object.keys(parameters).forEach(key => {
            this.expressionMap.nativeParameters[key] = parameters[key];
        });
        return this;
    }

    /**
     * Gets all parameters.
     */
    getParameters(): ObjectLiteral {
        const parameters: ObjectLiteral = Object.assign({}, this.expressionMap.parameters);

        // add discriminator column parameter if it exist
        if (this.expressionMap.mainAlias && this.expressionMap.mainAlias.hasMetadata) {
            const metadata = this.expressionMap.mainAlias!.metadata;
            if (metadata.discriminatorColumn && metadata.parentEntityMetadata) {
                const values = metadata.childEntityMetadatas
                    .filter(childMetadata => childMetadata.discriminatorColumn)
                    .map(childMetadata => childMetadata.discriminatorValue);
                values.push(metadata.discriminatorValue);
                parameters["discriminatorColumnValues"] = values;
            }
        }

        return parameters;
    }

    /**
     * Prints sql to stdout using console.log.
     */
    printSql(): this { // TODO rename to logSql()
        const [query, parameters] = this.getQueryAndParameters();
        this.connection.logger.logQuery(query, parameters);
        return this;
    }

    /**
     * Gets generated sql that will be executed.
     * Parameters in the query are escaped for the currently used driver.
     */
    getSql(): string {
        return this.getQueryAndParameters()[0];
    }

    /**
     * Gets query to be executed with all parameters used in it.
     */
    getQueryAndParameters(): [string, any[]] {
        // this execution order is important because getQuery method generates this.expressionMap.nativeParameters values
        const query = this.getQuery();
        const parameters = this.getParameters();
        return this.connection.driver.escapeQueryWithParameters(query, parameters, this.expressionMap.nativeParameters);
    }

    /**
     * Executes sql generated by query builder and returns raw database results.
     */
    async execute(): Promise<any> {
        const [sql, parameters] = this.getQueryAndParameters();
        const queryRunner = this.obtainQueryRunner();
        try {
            return await queryRunner.query(sql, parameters);  // await is needed here because we are using finally

        } finally {
            if (queryRunner !== this.queryRunner) { // means we created our own query runner
                await queryRunner.release();
            }
            if (this.connection.driver instanceof SqljsDriver) {
                await this.connection.driver.autoSave();
            }
        }
    }

    /**
     * Creates a completely new query builder.
     * Uses same query runner as current QueryBuilder.
     */
    createQueryBuilder(): this {
        return new (this.constructor as any)(this.connection, this.queryRunner);
    }

    /**
     * Clones query builder as it is.
     * Note: it uses new query runner, if you want query builder that uses exactly same query runner,
     * you can create query builder using its constructor, for example new SelectQueryBuilder(queryBuilder)
     * where queryBuilder is cloned QueryBuilder.
     */
    clone(): this {
        return new (this.constructor as any)(this);
    }

    /**
     * Disables escaping.
     */
    disableEscaping(): this {
        this.expressionMap.disableEscaping = false;
        return this;
    }

    /**
     * Escapes table name, column name or alias name using current database's escaping character.
     */
    escape(name: string): string {
        if (!this.expressionMap.disableEscaping)
            return name;
        return this.connection.driver.escape(name);
    }

    /**
     * Sets or overrides query builder's QueryRunner.
     */
    setQueryRunner(queryRunner: QueryRunner): this {
        this.queryRunner = queryRunner;
        return this;
    }

    /**
     * Indicates if listeners and subscribers must be called before and after query execution.
     * Enabled by default.
     */
    callListeners(enabled: boolean): this {
        this.expressionMap.callListeners = enabled;
        return this;
    }

    /**
     * If set to true the query will be wrapped into a transaction.
     */
    useTransaction(enabled: boolean): this {
        this.expressionMap.useTransaction = enabled;
        return this;
    }

    // -------------------------------------------------------------------------
    // Protected Methods
    // -------------------------------------------------------------------------

    /**
     * Gets escaped table name with schema name if SqlServer driver used with custom
     * schema name, otherwise returns escaped table name.
     */
    protected getTableName(tablePath: string): string {
        // let tablePath = tableName;
        // const driver = this.connection.driver;
        // const schema = (driver.options as SqlServerConnectionOptions|PostgresConnectionOptions).schema;
        // const metadata = this.connection.hasMetadata(tableName) ? this.connection.getMetadata(tableName) : undefined;

        /*if (driver instanceof SqlServerDriver || driver instanceof PostgresDriver || driver instanceof MysqlDriver) {
            if (metadata) {
                if (metadata.schema) {
                    tablePath = `${metadata.schema}.${tableName}`;
                } else if (schema) {
                    tablePath = `${schema}.${tableName}`;
                }

                if (metadata.database && !(driver instanceof PostgresDriver)) {
                    if (!schema && !metadata.schema && driver instanceof SqlServerDriver) {
                        tablePath = `${metadata.database}..${tablePath}`;
                    } else {
                        tablePath = `${metadata.database}.${tablePath}`;
                    }
                }

            } else if (schema) {
                tablePath = `${schema!}.${tableName}`;
            }
        }*/
        return tablePath.split(".")
            .map(i => {
                // this condition need because in SQL Server driver when custom database name was specified and schema name was not, we got `dbName..tableName` string, and doesn't need to escape middle empty string
                if (i === "")
                    return i;
                return this.escape(i);
            }).join(".");
    }

    /**
     * Gets name of the table where insert should be performed.
     */
    protected getMainTableName(): string {
        if (!this.expressionMap.mainAlias)
            throw new Error(`Entity where values should be inserted is not specified. Call "qb.into(entity)" method to specify it.`);

        if (this.expressionMap.mainAlias.hasMetadata)
            return this.expressionMap.mainAlias.metadata.tablePath;

        return this.expressionMap.mainAlias.tablePath!;
    }

    /**
     * Specifies FROM which entity's table select/update/delete will be executed.
     * Also sets a main string alias of the selection data.
     */
    protected createFromAlias(entityTarget: Function|string|((qb: SelectQueryBuilder<any>) => SelectQueryBuilder<any>), aliasName?: string): Alias {

        // if table has a metadata then find it to properly escape its properties
        // const metadata = this.connection.entityMetadatas.find(metadata => metadata.tableName === tableName);
        if (this.connection.hasMetadata(entityTarget)) {
            const metadata = this.connection.getMetadata(entityTarget);

            return this.expressionMap.createAlias({
                type: "from",
                name: aliasName,
                metadata: this.connection.getMetadata(entityTarget),
                tablePath: metadata.tablePath
            });

        } else {
            let subQuery: string = "";
            if (entityTarget instanceof Function) {
                const subQueryBuilder: SelectQueryBuilder<any> = (entityTarget as any)(((this as any) as SelectQueryBuilder<any>).subQuery());
                this.setParameters(subQueryBuilder.getParameters());
                subQuery = subQueryBuilder.getQuery();

            } else {
                subQuery = entityTarget;
            }
            const isSubQuery = entityTarget instanceof Function || entityTarget.substr(0, 1) === "(" && entityTarget.substr(-1) === ")";
            return this.expressionMap.createAlias({
                type: "from",
                name: aliasName,
                tablePath: isSubQuery === false ? entityTarget as string : undefined,
                subQuery: isSubQuery === true ? subQuery : undefined,
            });
        }
    }

    /**
     * Replaces all entity's propertyName to name in the given statement.
     */
    protected replacePropertyNames(statement: string) {
        this.expressionMap.aliases.forEach(alias => {
            if (!alias.hasMetadata) return;
            const replaceAliasNamePrefix = this.expressionMap.aliasNamePrefixingEnabled ? alias.name + "\\." : "";
            const replacementAliasNamePrefix = this.expressionMap.aliasNamePrefixingEnabled ? this.escape(alias.name) + "." : "";
            alias.metadata.columns.forEach(column => {
                const expression = "([ =\(]|^.{0})" + replaceAliasNamePrefix + column.propertyPath + "([ =\)\,]|.{0}$)";
                statement = statement.replace(new RegExp(expression, "gm"), "$1" + replacementAliasNamePrefix + this.escape(column.databaseName) + "$2");
                const expression2 = "([ =\(]|^.{0})" + replaceAliasNamePrefix + column.propertyName + "([ =\)\,]|.{0}$)";
                statement = statement.replace(new RegExp(expression2, "gm"), "$1" + replacementAliasNamePrefix + this.escape(column.databaseName) + "$2");
            });
            alias.metadata.relations.forEach(relation => {
                [...relation.joinColumns, ...relation.inverseJoinColumns].forEach(joinColumn => {
                    const expression = "([ =\(]|^.{0})" + replaceAliasNamePrefix + relation.propertyPath + "\\." + joinColumn.referencedColumn!.propertyPath + "([ =\)\,]|.{0}$)";
                    statement = statement.replace(new RegExp(expression, "gm"), "$1" + replacementAliasNamePrefix + this.escape(joinColumn.databaseName) + "$2"); // todo: fix relation.joinColumns[0], what if multiple columns
                });
                if (relation.joinColumns.length > 0) {
                    const expression = "([ =\(]|^.{0})" + replaceAliasNamePrefix + relation.propertyPath + "([ =\)\,]|.{0}$)";
                    statement = statement.replace(new RegExp(expression, "gm"), "$1" + replacementAliasNamePrefix + this.escape(relation.joinColumns[0].databaseName) + "$2"); // todo: fix relation.joinColumns[0], what if multiple columns
                }
            });
        });
        return statement;
    }

    /**
     * Creates "WHERE" expression.
     */
    protected createWhereExpression() {
        const conditions = this.createWhereExpressionString();

        if (this.expressionMap.mainAlias!.hasMetadata) {
            const metadata = this.expressionMap.mainAlias!.metadata;
            if (metadata.discriminatorColumn && metadata.parentEntityMetadata) {
<<<<<<< HEAD
                const column = this.expressionMap.aliasNamePrefixingEnabled
                    ? this.expressionMap.mainAlias!.name + "." + metadata.discriminatorColumn.databaseName
                    : metadata.discriminatorColumn.databaseName;

                const condition = `${this.replacePropertyNames(column)} IN (:discriminatorColumnValues)`;
=======
                const condition = `${this.replacePropertyNames(this.expressionMap.mainAlias!.name + "." + metadata.discriminatorColumn.databaseName)} IN (:...discriminatorColumnValues)`;
>>>>>>> 7ce144e2
                return ` WHERE ${ conditions.length ? "(" + conditions + ") AND" : "" } ${condition}`;
            }
        }

        if (!conditions.length) // TODO copy in to discriminator condition
            return this.expressionMap.extraAppendedAndWhereCondition ? " WHERE " + this.replacePropertyNames(this.expressionMap.extraAppendedAndWhereCondition) : "";

        if (this.expressionMap.extraAppendedAndWhereCondition)
            return " WHERE (" + conditions + ") AND " + this.replacePropertyNames(this.expressionMap.extraAppendedAndWhereCondition);

        return " WHERE " + conditions;
    }

    /**
     * Creates "RETURNING" / "OUTPUT" expression.
     */
    protected createReturningExpression(): string {
        const columns = this.getReturningColumns();
        const driver = this.connection.driver;

        // also add columns we must auto-return to perform entity updation
        // if user gave his own returning
        if (typeof this.expressionMap.returning !== "string" &&
            this.expressionMap.extraReturningColumns.length > 0 &&
            driver.isReturningSqlSupported()) {
            columns.push(...this.expressionMap.extraReturningColumns.filter(column => {
                return columns.indexOf(column) === -1;
            }));
        }

        if (columns.length) {
            let columnsExpression = columns.map(column => {
                const name = this.escape(column.databaseName);
                if (driver instanceof SqlServerDriver) {
                    if (this.expressionMap.queryType === "insert" || this.expressionMap.queryType === "update") {
                        return "INSERTED." + name;
                    } else {
                        return this.escape(this.getMainTableName()) + "." + name;
                    }
                } else {
                    return name;
                }
            }).join(", ");

            if (driver instanceof OracleDriver) {
                columnsExpression += " INTO " + columns.map(column => {
                    const parameterName = "output_" + column.databaseName;
                    this.expressionMap.nativeParameters[parameterName] = { type: driver.columnTypeToNativeParameter(column.type), dir: driver.oracle.BIND_OUT };
                    return this.connection.driver.createParameter(parameterName, Object.keys(this.expressionMap.nativeParameters).length);
                }).join(", ");
            }
            return columnsExpression;

        } else if (typeof this.expressionMap.returning === "string") {
            return this.expressionMap.returning;
        }

        return "";
    }

    /**
     * If returning / output cause is set to array of column names,
     * then this method will return all column metadatas of those column names.
     */
    protected getReturningColumns(): ColumnMetadata[] {
        const columns: ColumnMetadata[] = [];
        if (this.expressionMap.returning instanceof Array) {
            (this.expressionMap.returning as string[]).forEach(columnName => {
                if (this.expressionMap.mainAlias!.hasMetadata) {
                    columns.push(...this.expressionMap.mainAlias!.metadata.findColumnsWithPropertyPath(columnName));
                }
            });
        }
        return columns;
    }

    /**
     * Concatenates all added where expressions into one string.
     */
    protected createWhereExpressionString(): string {
        return this.expressionMap.wheres.map((where, index) => {
            switch (where.type) {
                case "and":
                    return (index > 0 ? "AND " : "") + this.replacePropertyNames(where.condition);
                case "or":
                    return (index > 0 ? "OR " : "") + this.replacePropertyNames(where.condition);
                default:
                    return this.replacePropertyNames(where.condition);
            }
        }).join(" ");
    }

    /**
     * Creates "WHERE" expression and variables for the given "ids".
     */
    protected createWhereIdsExpression(ids: any|any[]): string {
        ids = ids instanceof Array ? ids : [ids];
        const metadata = this.expressionMap.mainAlias!.metadata;

        // create shortcuts for better readability
        const alias = this.expressionMap.aliasNamePrefixingEnabled ? this.escape(this.expressionMap.mainAlias!.name) + "." : "";
        let parameterIndex = Object.keys(this.expressionMap.nativeParameters).length;
        const whereStrings = (ids as any[]).map((id, index) => {
            id = metadata.ensureEntityIdMap(id);
            const whereSubStrings: string[] = [];
            metadata.primaryColumns.forEach((primaryColumn, secondIndex) => {
                const parameterName = "id_" + index + "_" + secondIndex;
                // whereSubStrings.push(alias + this.escape(primaryColumn.databaseName) + "=:id_" + index + "_" + secondIndex);
                whereSubStrings.push(alias + this.escape(primaryColumn.databaseName) + " = " + this.connection.driver.createParameter(parameterName, parameterIndex));
                this.expressionMap.nativeParameters[parameterName] = primaryColumn.getEntityValue(id);
                parameterIndex++;
            });
            return whereSubStrings.join(" AND ");
        });

        return whereStrings.length > 1 ? whereStrings.map(whereString => "(" + whereString + ")").join(" OR ") : whereStrings[0];
    }

    /**
     * Computes given where argument - transforms to a where string all forms it can take.
     */
    protected computeWhereParameter(where: string|((qb: this) => string)|Brackets|ObjectLiteral|ObjectLiteral[]) {
        if (typeof where === "string")
            return where;

        if (where instanceof Brackets) {
            const whereQueryBuilder = this.createQueryBuilder();
            where.whereFactory(whereQueryBuilder as any);
            const whereString = whereQueryBuilder.createWhereExpressionString();
            this.setParameters(whereQueryBuilder.getParameters());
            return whereString ? "(" + whereString + ")" : "";

        } else if (where instanceof Function) {
            return where(this);

        } else if (where instanceof Object) {
            const wheres: ObjectLiteral[] = where instanceof Array ? where : [where];
            let andConditions: string[];
            let parameterIndex = Object.keys(this.expressionMap.nativeParameters).length;

            if (this.expressionMap.mainAlias!.hasMetadata) {
                andConditions = wheres.map((where, whereIndex) => {
                    const propertyPaths = EntityMetadata.createPropertyPath(this.expressionMap.mainAlias!.metadata, where);

                    return propertyPaths.map((propertyPath, propertyIndex) => {
                        const columns = this.expressionMap.mainAlias!.metadata.findColumnsWithPropertyPath(propertyPath);
                        return columns.map((column, columnIndex) => {

                            let parameterValue = column.getEntityValue(where);
                            const aliasPath = this.expressionMap.aliasNamePrefixingEnabled ? `${this.alias}.${propertyPath}` : column.propertyPath;
                            if (parameterValue === null) {
                                return `${aliasPath} IS NULL`;

                            } else {
                                const parameterName = "where_" + whereIndex + "_" + propertyIndex + "_" + columnIndex;
                                this.expressionMap.nativeParameters[parameterName] = parameterValue;
                                parameterIndex++;
                                return `${aliasPath} = ${this.connection.driver.createParameter(parameterName, parameterIndex - 1)}`;
                            }
                        }).filter(expression => !!expression).join(" AND ");
                    }).filter(expression => !!expression).join(" AND ");
                });

            } else {
                andConditions = wheres.map((where, whereIndex) => {
                    return Object.keys(where).map((key, parameterIndex) => {
                        const parameterValue = where[key];
                        const aliasPath = this.expressionMap.aliasNamePrefixingEnabled ? `${this.alias}.${key}` : key;
                        if (parameterValue === null) {
                            return `${aliasPath} IS NULL`;

                        } else {
                            const parameterName = "where_" + whereIndex + "_" + parameterIndex;
                            this.expressionMap.nativeParameters[parameterName] = parameterValue;
                            parameterIndex++;
                            return `${aliasPath} = ${this.connection.driver.createParameter(parameterName, parameterIndex - 1)}`;
                        }
                    }).join(" AND ");
                });
            }

            if (andConditions.length > 1)
                return andConditions.map(where => "(" + where + ")").join(" OR ");

            return andConditions.join("");
        }

        return "";
    }

    /**
     * Creates a query builder used to execute sql queries inside this query builder.
     */
    protected obtainQueryRunner() {
        return this.queryRunner || this.connection.createQueryRunner("master");
    }

}<|MERGE_RESOLUTION|>--- conflicted
+++ resolved
@@ -590,15 +590,11 @@
         if (this.expressionMap.mainAlias!.hasMetadata) {
             const metadata = this.expressionMap.mainAlias!.metadata;
             if (metadata.discriminatorColumn && metadata.parentEntityMetadata) {
-<<<<<<< HEAD
                 const column = this.expressionMap.aliasNamePrefixingEnabled
                     ? this.expressionMap.mainAlias!.name + "." + metadata.discriminatorColumn.databaseName
                     : metadata.discriminatorColumn.databaseName;
 
-                const condition = `${this.replacePropertyNames(column)} IN (:discriminatorColumnValues)`;
-=======
-                const condition = `${this.replacePropertyNames(this.expressionMap.mainAlias!.name + "." + metadata.discriminatorColumn.databaseName)} IN (:...discriminatorColumnValues)`;
->>>>>>> 7ce144e2
+                const condition = `${this.replacePropertyNames(column)} IN (:...discriminatorColumnValues)`;
                 return ` WHERE ${ conditions.length ? "(" + conditions + ") AND" : "" } ${condition}`;
             }
         }
