--- conflicted
+++ resolved
@@ -3,12 +3,7 @@
 import {Connection} from "../connection/Connection";
 import * as process from "process";
 import * as yargs from "yargs";
-<<<<<<< HEAD
-
-const chalk = require("chalk");
-=======
 import chalk from "chalk";
->>>>>>> 4baac710
 
 /**
  * Runs migration command.
