--- conflicted
+++ resolved
@@ -1,10 +1,5 @@
 import * as yargs from "yargs";
-<<<<<<< HEAD
-
-const exec = require("child_process").exec;
-=======
 import {exec} from "child_process";
->>>>>>> 4baac710
 
 /**
  * Shows typeorm version.
