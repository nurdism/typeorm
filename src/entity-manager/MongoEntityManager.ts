import { Connection } from "../connection/Connection";
import { EntityManager } from "./EntityManager";
import { ObjectType } from "../common/ObjectType";
import {
    AggregationCursor,
    BulkWriteOpResultObject,
    ChangeStream,
    ChangeStreamOptions,
    Code,
    Collection,
    CollectionAggregationOptions,
    CollectionBulkWriteOptions,
    CollectionInsertManyOptions,
    CollectionInsertOneOptions,
    CollectionOptions,
    CollStats,
    CommandCursor,
    Cursor,
    CursorResult,
    DeleteWriteOpResultObject,
    FindAndModifyWriteOpResultObject,
    FindOneAndReplaceOption,
    GeoHaystackSearchOptions,
    GeoNearOptions,
    InsertOneWriteOpResult,
    InsertWriteOpResult,
    MapReduceOptions,
    MongoCallback,
    MongoCountPreferences,
    MongodbIndexOptions,
    MongoError,
    ObjectID,
    OrderedBulkOperation,
    ParallelCollectionScanOptions,
    ReadPreference,
    ReplaceOneOptions,
    UnorderedBulkOperation,
    UpdateWriteOpResult
} from "../driver/mongodb/typings";
<<<<<<< HEAD
import {ObjectLiteral} from "../common/ObjectLiteral";
import {MongoQueryRunner} from "../driver/mongodb/MongoQueryRunner";
import {MongoDriver} from "../driver/mongodb/MongoDriver";
import {DocumentToEntityTransformer} from "../query-builder/transformer/DocumentToEntityTransformer";
import {FindOptionsUtils} from "../find-options/FindOptionsUtils";
import {PlatformTools} from "../platform/PlatformTools";
import {DeepPartial} from "../common/DeepPartial";
import {QueryPartialEntity} from "../query-builder/QueryPartialEntity";
import {SaveOptions} from "../repository/SaveOptions";
import {InsertResult} from "../query-builder/result/InsertResult";
import {UpdateResult} from "../query-builder/result/UpdateResult";
import {RemoveOptions} from "../repository/RemoveOptions";
import {DeleteResult} from "../query-builder/result/DeleteResult";
import {EntityMetadata} from "../metadata/EntityMetadata";
import {EntitySchema, FindExtraOptions} from "../index";
import {FindOptions, FindOptionsWhere} from "../find-options/FindOptions";
=======
import { ObjectLiteral } from "../common/ObjectLiteral";
import { MongoQueryRunner } from "../driver/mongodb/MongoQueryRunner";
import { MongoDriver } from "../driver/mongodb/MongoDriver";
import { DocumentToEntityTransformer } from "../query-builder/transformer/DocumentToEntityTransformer";
import { FindManyOptions } from "../find-options/FindManyOptions";
import { FindOptionsUtils } from "../find-options/FindOptionsUtils";
import { FindOneOptions } from "../find-options/FindOneOptions";
import { PlatformTools } from "../platform/PlatformTools";
import { DeepPartial } from "../common/DeepPartial";
import { QueryDeepPartialEntity } from "../query-builder/QueryPartialEntity";
import { SaveOptions } from "../repository/SaveOptions";
import { InsertResult } from "../query-builder/result/InsertResult";
import { UpdateResult } from "../query-builder/result/UpdateResult";
import { RemoveOptions } from "../repository/RemoveOptions";
import { DeleteResult } from "../query-builder/result/DeleteResult";
import { EntityMetadata } from "../metadata/EntityMetadata";
import { EntitySchema, FindConditions } from "../index";
import { BroadcasterResult } from "../subscriber/BroadcasterResult";
>>>>>>> 32671456

/**
 * Entity manager supposed to work with any entity, automatically find its repository and call its methods,
 * whatever entity type are you passing.
 *
 * This implementation is used for MongoDB driver which has some specifics in its EntityManager.
 */
export class MongoEntityManager extends EntityManager {

    // -------------------------------------------------------------------------
    // Constructor
    // -------------------------------------------------------------------------

    constructor(connection: Connection) {
        super(connection);
    }

    // -------------------------------------------------------------------------
    // Overridden Properties
    // -------------------------------------------------------------------------

    /**
     * Gets query runner used to execute queries.
     */
    get queryRunner(): MongoQueryRunner {
        return (this.connection.driver as MongoDriver).queryRunner!;
    }

    // -------------------------------------------------------------------------
    // Overridden Methods
    // -------------------------------------------------------------------------

    /**
     * Finds entities that match given find options or conditions.
     */
<<<<<<< HEAD
    async find<Entity>(entityClassOrName: ObjectType<Entity>|EntitySchema<Entity>|string, optionsOrConditions?: FindOptions<Entity>|FindOptionsWhere<Entity>): Promise<Entity[]> {
        const query = this.convertFindOptionsOrConditionsToMongodbQuery(optionsOrConditions);
        const cursor = await this.createEntityCursor(entityClassOrName, query);
        if (FindOptionsUtils.isFindOptions(optionsOrConditions)) {
=======
    async find<Entity>(entityClassOrName: ObjectType<Entity> | EntitySchema<Entity> | string, optionsOrConditions?: FindManyOptions<Entity> | Partial<Entity>): Promise<Entity[]> {
        const query = this.convertFindManyOptionsOrConditionsToMongodbQuery(optionsOrConditions);
        const cursor = await this.createEntityCursor(entityClassOrName, query);
        if (FindOptionsUtils.isFindManyOptions(optionsOrConditions)) {
            if (optionsOrConditions.select)
                cursor.project(this.convertFindOptionsSelectToProjectCriteria(optionsOrConditions.select));
>>>>>>> 32671456
            if (optionsOrConditions.skip)
                cursor.skip(optionsOrConditions.skip);
            if (optionsOrConditions.take)
                cursor.limit(optionsOrConditions.take);
            if (optionsOrConditions.order)
                cursor.sort(this.convertFindOptionsOrderToOrderCriteria(optionsOrConditions.order));
        }
        return cursor.toArray();
    }

    /**
     * Finds entities that match given find options or conditions.
     * Also counts all entities that match given conditions,
     * but ignores pagination settings (from and take options).
     */
<<<<<<< HEAD
    async findAndCount<Entity>(entityClassOrName: ObjectType<Entity>|EntitySchema<Entity>|string, optionsOrConditions?: FindOptions<Entity>|FindOptionsWhere<Entity>): Promise<[ Entity[], number ]> {
        const query = this.convertFindOptionsOrConditionsToMongodbQuery(optionsOrConditions);
        const cursor = await this.createEntityCursor(entityClassOrName, query);
        if (FindOptionsUtils.isFindOptions(optionsOrConditions)) {
=======
    async findAndCount<Entity>(entityClassOrName: ObjectType<Entity> | EntitySchema<Entity> | string, optionsOrConditions?: FindManyOptions<Entity> | Partial<Entity>): Promise<[Entity[], number]> {
        const query = this.convertFindManyOptionsOrConditionsToMongodbQuery(optionsOrConditions);
        const cursor = await this.createEntityCursor(entityClassOrName, query);
        if (FindOptionsUtils.isFindManyOptions(optionsOrConditions)) {
            if (optionsOrConditions.select)
                cursor.project(this.convertFindOptionsSelectToProjectCriteria(optionsOrConditions.select));
>>>>>>> 32671456
            if (optionsOrConditions.skip)
                cursor.skip(optionsOrConditions.skip);
            if (optionsOrConditions.take)
                cursor.limit(optionsOrConditions.take);
            if (optionsOrConditions.order)
                cursor.sort(this.convertFindOptionsOrderToOrderCriteria(optionsOrConditions.order));

        }
        const [results, count] = await Promise.all<any>([
            cursor.toArray(),
            this.count(entityClassOrName, query),
        ]);
        return [results, parseInt(count)];
    }

    /**
     * Finds entities by ids.
     * Optionally find options can be applied.
     */
<<<<<<< HEAD
    async findByIds<Entity>(entityClassOrName: ObjectType<Entity>|EntitySchema<Entity>|string, ids: any[], optionsOrConditions?: FindOptions<Entity>|FindOptionsWhere<Entity>): Promise<Entity[]> {
=======
    async findByIds<Entity>(entityClassOrName: ObjectType<Entity> | EntitySchema<Entity> | string, ids: any[], optionsOrConditions?: FindManyOptions<Entity> | Partial<Entity>): Promise<Entity[]> {
>>>>>>> 32671456
        const metadata = this.connection.getMetadata(entityClassOrName);
        const query = this.convertFindOptionsOrConditionsToMongodbQuery(optionsOrConditions) || {};
        const objectIdInstance = PlatformTools.load("mongodb").ObjectID;
        query["_id"] = {
            $in: ids.map(id => {
                if (id instanceof objectIdInstance)
                    return id;

                return id[metadata.objectIdColumn!.propertyName];
            })
        };

        const cursor = await this.createEntityCursor(entityClassOrName, query);
<<<<<<< HEAD
        if (FindOptionsUtils.isFindOptions(optionsOrConditions)) {
=======
        if (FindOptionsUtils.isFindManyOptions(optionsOrConditions)) {
            if (optionsOrConditions.select)
                cursor.project(this.convertFindOptionsSelectToProjectCriteria(optionsOrConditions.select));
>>>>>>> 32671456
            if (optionsOrConditions.skip)
                cursor.skip(optionsOrConditions.skip);
            if (optionsOrConditions.take)
                cursor.limit(optionsOrConditions.take);
            if (optionsOrConditions.order)
                cursor.sort(this.convertFindOptionsOrderToOrderCriteria(optionsOrConditions.order));
        }
        return await cursor.toArray();
    }

    /**
     * Finds first entity that matches given conditions and/or find options.
     */
<<<<<<< HEAD
    async findOne<Entity>(entityClassOrName: ObjectType<Entity>|EntitySchema<Entity>|string,
                          optionsOrConditions?: string|string[]|number|number[]|Date|Date[]|ObjectID|ObjectID[]|FindOptions<Entity>|FindOptionsWhere<Entity>,
                          maybeOptions?: FindOptions<Entity>): Promise<Entity|undefined> {
=======
    async findOne<Entity>(entityClassOrName: ObjectType<Entity> | EntitySchema<Entity> | string,
                          optionsOrConditions?: string | string[] | number | number[] | Date | Date[] | ObjectID | ObjectID[] | FindOneOptions<Entity> | DeepPartial<Entity>,
                          maybeOptions?: FindOneOptions<Entity>): Promise<Entity | undefined> {
>>>>>>> 32671456
        const objectIdInstance = PlatformTools.load("mongodb").ObjectID;
        const id = (optionsOrConditions instanceof objectIdInstance) || typeof optionsOrConditions === "string" ? optionsOrConditions : undefined;
        const findOneOptionsOrConditions = (id ? maybeOptions : optionsOrConditions) as any;
        const query = this.convertFindOneOptionsOrConditionsToMongodbQuery(findOneOptionsOrConditions) || {};
        if (id) {
            query["_id"] = (id instanceof objectIdInstance) ? id : new objectIdInstance(id);
        }
        const cursor = await this.createEntityCursor(entityClassOrName, query);
<<<<<<< HEAD
        if (FindOptionsUtils.isFindOptions(optionsOrConditions)) {
            if (optionsOrConditions.order)
                cursor.sort(this.convertFindOptionsOrderToOrderCriteria(optionsOrConditions.order));
=======
        if (FindOptionsUtils.isFindOneOptions(findOneOptionsOrConditions)) {
            if (findOneOptionsOrConditions.select)
                cursor.project(this.convertFindOptionsSelectToProjectCriteria(findOneOptionsOrConditions.select));
            if (findOneOptionsOrConditions.order)
                cursor.sort(this.convertFindOptionsOrderToOrderCriteria(findOneOptionsOrConditions.order));
>>>>>>> 32671456
        }

        // const result = await cursor.limit(1).next();
        const result = await cursor.limit(1).toArray();
        return result.length > 0 ? result[0] : undefined;
    }

    /**
     * Inserts a given entity into the database.
     * Unlike save method executes a primitive operation without cascades, relations and other operations included.
     * Executes fast and efficient INSERT query.
     * Does not check if entity exist in the database, so query will fail if duplicate entity is being inserted.
     * You can execute bulk inserts using this method.
     */
    async insert<Entity>(target: ObjectType<Entity> | EntitySchema<Entity> | string, entity: QueryDeepPartialEntity<Entity> | QueryDeepPartialEntity<Entity>[], options?: SaveOptions): Promise<InsertResult> {
        // todo: convert entity to its database name
        const result = new InsertResult();
        if (entity instanceof Array) {
            result.raw = await this.insertMany(target, entity);
            Object.keys(result.raw.insertedIds).forEach((key: any) => {
                let insertedId = result.raw.insertedIds[key];
                result.generatedMaps.push(this.connection.driver.createGeneratedMap(this.connection.getMetadata(target), insertedId)!);
                result.identifiers.push(this.connection.driver.createGeneratedMap(this.connection.getMetadata(target), insertedId)!);
            });

        } else {
            result.raw = await this.insertOne(target, entity);
            result.generatedMaps.push(this.connection.driver.createGeneratedMap(this.connection.getMetadata(target), result.raw.insertedId)!);
            result.identifiers.push(this.connection.driver.createGeneratedMap(this.connection.getMetadata(target), result.raw.insertedId)!);
        }

        return result;
    }

    /**
     * Updates entity partially. Entity can be found by a given conditions.
     * Unlike save method executes a primitive operation without cascades, relations and other operations included.
     * Executes fast and efficient UPDATE query.
     * Does not check if entity exist in the database.
     */
<<<<<<< HEAD
    async update<Entity>(target: ObjectType<Entity>|EntitySchema<Entity>|string, criteria: string|string[]|number|number[]|Date|Date[]|ObjectID|ObjectID[]|FindOptionsWhere<Entity>, partialEntity: DeepPartial<Entity>, options?: SaveOptions): Promise<UpdateResult> {
=======
    async update<Entity>(target: ObjectType<Entity> | EntitySchema<Entity> | string, criteria: string | string[] | number | number[] | Date | Date[] | ObjectID | ObjectID[] | FindConditions<Entity>, partialEntity: QueryDeepPartialEntity<Entity>, options?: SaveOptions): Promise<UpdateResult> {
>>>>>>> 32671456
        if (criteria instanceof Array) {
            await Promise.all((criteria as any[]).map(criteriaItem => {
                return this.update(target, criteriaItem, partialEntity);
            }));

        } else {
            const metadata = this.connection.getMetadata(target);
            await this.updateOne(target, this.convertMixedCriteria(metadata, criteria), { $set: partialEntity });
        }

        return new UpdateResult();
    }

    /**
     * Deletes entities by a given conditions.
     * Unlike save method executes a primitive operation without cascades, relations and other operations included.
     * Executes fast and efficient DELETE query.
     * Does not check if entity exist in the database.
     */
<<<<<<< HEAD
    async delete<Entity>(target: ObjectType<Entity>|EntitySchema<Entity>|string, criteria: string|string[]|number|number[]|Date|Date[]|ObjectID|ObjectID[]|FindOptionsWhere<Entity>, options?: RemoveOptions): Promise<DeleteResult> {
=======
    async delete<Entity>(target: ObjectType<Entity> | EntitySchema<Entity> | string, criteria: string | string[] | number | number[] | Date | Date[] | ObjectID | ObjectID[] | FindConditions<Entity>, options?: RemoveOptions): Promise<DeleteResult> {
>>>>>>> 32671456
        if (criteria instanceof Array) {
            await Promise.all((criteria as any[]).map(criteriaItem => {
                return this.delete(target, criteriaItem);
            }));

        } else {
            await this.deleteOne(target, this.convertMixedCriteria(this.connection.getMetadata(target), criteria));
        }

        return new DeleteResult();
    }

    // -------------------------------------------------------------------------
    // Public Methods
    // -------------------------------------------------------------------------

    /**
     * Creates a cursor for a query that can be used to iterate over results from MongoDB.
     */
    createCursor<Entity, T = any>(entityClassOrName: ObjectType<Entity> | EntitySchema<Entity> | string, query?: ObjectLiteral): Cursor<T> {
        const metadata = this.connection.getMetadata(entityClassOrName);
        return this.queryRunner.cursor(metadata.tableName, query);
    }

    /**
     * Creates a cursor for a query that can be used to iterate over results from MongoDB.
     * This returns modified version of cursor that transforms each result into Entity model.
     */
    createEntityCursor<Entity>(entityClassOrName: ObjectType<Entity> | EntitySchema<Entity> | string, query?: ObjectLiteral): Cursor<Entity> {
        const metadata = this.connection.getMetadata(entityClassOrName);
        const cursor = this.createCursor(entityClassOrName, query);
        this.applyEntityTransformationToCursor(metadata, cursor);
        return cursor;
    }

    /**
     * Execute an aggregation framework pipeline against the collection.
     */
    aggregate<Entity, R = any>(entityClassOrName: ObjectType<Entity> | EntitySchema<Entity> | string, pipeline: ObjectLiteral[], options?: CollectionAggregationOptions): AggregationCursor<R> {
        const metadata = this.connection.getMetadata(entityClassOrName);
        return this.queryRunner.aggregate(metadata.tableName, pipeline, options);
    }

    /**
     * Execute an aggregation framework pipeline against the collection.
     * This returns modified version of cursor that transforms each result into Entity model.
     */
    aggregateEntity<Entity>(entityClassOrName: ObjectType<Entity> | EntitySchema<Entity> | string, pipeline: ObjectLiteral[], options?: CollectionAggregationOptions): AggregationCursor<Entity> {
        const metadata = this.connection.getMetadata(entityClassOrName);
        const cursor = this.queryRunner.aggregate(metadata.tableName, pipeline, options);
        this.applyEntityTransformationToCursor(metadata, cursor);
        return cursor;
    }

    /**
     * Perform a bulkWrite operation without a fluent API.
     */
    bulkWrite<Entity>(entityClassOrName: ObjectType<Entity> | EntitySchema<Entity> | string, operations: ObjectLiteral[], options?: CollectionBulkWriteOptions): Promise<BulkWriteOpResultObject> {
        const metadata = this.connection.getMetadata(entityClassOrName);
        return this.queryRunner.bulkWrite(metadata.tableName, operations, options);
    }

    /**
     * Count number of matching documents in the db to a query.
     */
<<<<<<< HEAD
    count<Entity>(entityClassOrName: ObjectType<Entity>|EntitySchema<Entity>|string, query?: ObjectLiteral, options?: FindExtraOptions, mongoOptions?: MongoCountPreferences): Promise<number> {
=======
    count<Entity>(entityClassOrName: ObjectType<Entity> | EntitySchema<Entity> | string, query?: ObjectLiteral, options?: MongoCountPreferences): Promise<number> {
>>>>>>> 32671456
        const metadata = this.connection.getMetadata(entityClassOrName);
        return this.queryRunner.count(metadata.tableName, query, mongoOptions);
    }

    /**
     * Creates an index on the db and collection.
     */
    createCollectionIndex<Entity>(entityClassOrName: ObjectType<Entity> | EntitySchema<Entity> | string, fieldOrSpec: string | any, options?: MongodbIndexOptions): Promise<string> {
        const metadata = this.connection.getMetadata(entityClassOrName);
        return this.queryRunner.createCollectionIndex(metadata.tableName, fieldOrSpec, options);
    }

    /**
     * Creates multiple indexes in the collection, this method is only supported for MongoDB 2.6 or higher.
     * Earlier version of MongoDB will throw a command not supported error.
     * Index specifications are defined at http://docs.mongodb.org/manual/reference/command/createIndexes/.
     */
    createCollectionIndexes<Entity>(entityClassOrName: ObjectType<Entity> | EntitySchema<Entity> | string, indexSpecs: ObjectLiteral[]): Promise<void> {
        const metadata = this.connection.getMetadata(entityClassOrName);
        return this.queryRunner.createCollectionIndexes(metadata.tableName, indexSpecs);
    }

    /**
     * Delete multiple documents on MongoDB.
     */
    deleteMany<Entity>(entityClassOrName: ObjectType<Entity> | EntitySchema<Entity> | string, query: ObjectLiteral, options?: CollectionOptions): Promise<DeleteWriteOpResultObject> {
        const metadata = this.connection.getMetadata(entityClassOrName);
        return this.queryRunner.deleteMany(metadata.tableName, query, options);
    }

    /**
     * Delete a document on MongoDB.
     */
    deleteOne<Entity>(entityClassOrName: ObjectType<Entity> | EntitySchema<Entity> | string, query: ObjectLiteral, options?: CollectionOptions): Promise<DeleteWriteOpResultObject> {
        const metadata = this.connection.getMetadata(entityClassOrName);
        return this.queryRunner.deleteOne(metadata.tableName, query, options);
    }

    /**
     * The distinct command returns returns a list of distinct values for the given key across a collection.
     */
    distinct<Entity>(entityClassOrName: ObjectType<Entity> | EntitySchema<Entity> | string, key: string, query: ObjectLiteral, options?: { readPreference?: ReadPreference | string }): Promise<any> {
        const metadata = this.connection.getMetadata(entityClassOrName);
        return this.queryRunner.distinct(metadata.tableName, key, query, options);
    }

    /**
     * Drops an index from this collection.
     */
    dropCollectionIndex<Entity>(entityClassOrName: ObjectType<Entity> | EntitySchema<Entity> | string, indexName: string, options?: CollectionOptions): Promise<any> {
        const metadata = this.connection.getMetadata(entityClassOrName);
        return this.queryRunner.dropCollectionIndex(metadata.tableName, indexName, options);
    }

    /**
     * Drops all indexes from the collection.
     */
    dropCollectionIndexes<Entity>(entityClassOrName: ObjectType<Entity> | EntitySchema<Entity> | string): Promise<any> {
        const metadata = this.connection.getMetadata(entityClassOrName);
        return this.queryRunner.dropCollectionIndexes(metadata.tableName);
    }

    /**
     * Find a document and delete it in one atomic operation, requires a write lock for the duration of the operation.
     */
    findOneAndDelete<Entity>(entityClassOrName: ObjectType<Entity> | EntitySchema<Entity> | string, query: ObjectLiteral, options?: { projection?: Object, sort?: Object, maxTimeMS?: number }): Promise<FindAndModifyWriteOpResultObject> {
        const metadata = this.connection.getMetadata(entityClassOrName);
        return this.queryRunner.findOneAndDelete(metadata.tableName, query, options);
    }

    /**
     * Find a document and replace it in one atomic operation, requires a write lock for the duration of the operation.
     */
    findOneAndReplace<Entity>(entityClassOrName: ObjectType<Entity> | EntitySchema<Entity> | string, query: ObjectLiteral, replacement: Object, options?: FindOneAndReplaceOption): Promise<FindAndModifyWriteOpResultObject> {
        const metadata = this.connection.getMetadata(entityClassOrName);
        return this.queryRunner.findOneAndReplace(metadata.tableName, query, replacement, options);
    }

    /**
     * Find a document and update it in one atomic operation, requires a write lock for the duration of the operation.
     */
    findOneAndUpdate<Entity>(entityClassOrName: ObjectType<Entity> | EntitySchema<Entity> | string, query: ObjectLiteral, update: Object, options?: FindOneAndReplaceOption): Promise<FindAndModifyWriteOpResultObject> {
        const metadata = this.connection.getMetadata(entityClassOrName);
        return this.queryRunner.findOneAndUpdate(metadata.tableName, query, update, options);
    }

    /**
     * Execute a geo search using a geo haystack index on a collection.
     */
    geoHaystackSearch<Entity>(entityClassOrName: ObjectType<Entity> | EntitySchema<Entity> | string, x: number, y: number, options?: GeoHaystackSearchOptions): Promise<any> {
        const metadata = this.connection.getMetadata(entityClassOrName);
        return this.queryRunner.geoHaystackSearch(metadata.tableName, x, y, options);
    }

    /**
     * Execute the geoNear command to search for items in the collection.
     */
    geoNear<Entity>(entityClassOrName: ObjectType<Entity> | EntitySchema<Entity> | string, x: number, y: number, options?: GeoNearOptions): Promise<any> {
        const metadata = this.connection.getMetadata(entityClassOrName);
        return this.queryRunner.geoNear(metadata.tableName, x, y, options);
    }

    /**
     * Run a group command across a collection.
     */
    group<Entity>(entityClassOrName: ObjectType<Entity> | EntitySchema<Entity> | string, keys: Object | Array<any> | Function | Code, condition: Object, initial: Object, reduce: Function | Code, finalize: Function | Code, command: boolean, options?: { readPreference?: ReadPreference | string }): Promise<any> {
        const metadata = this.connection.getMetadata(entityClassOrName);
        return this.queryRunner.group(metadata.tableName, keys, condition, initial, reduce, finalize, command, options);
    }

    /**
     * Retrieve all the indexes on the collection.
     */
    collectionIndexes<Entity>(entityClassOrName: ObjectType<Entity> | EntitySchema<Entity> | string): Promise<any> {
        const metadata = this.connection.getMetadata(entityClassOrName);
        return this.queryRunner.collectionIndexes(metadata.tableName);
    }

    /**
     * Retrieve all the indexes on the collection.
     */
    collectionIndexExists<Entity>(entityClassOrName: ObjectType<Entity> | EntitySchema<Entity> | string, indexes: string | string[]): Promise<boolean> {
        const metadata = this.connection.getMetadata(entityClassOrName);
        return this.queryRunner.collectionIndexExists(metadata.tableName, indexes);
    }

    /**
     * Retrieves this collections index info.
     */
    collectionIndexInformation<Entity>(entityClassOrName: ObjectType<Entity> | EntitySchema<Entity> | string, options?: { full: boolean }): Promise<any> {
        const metadata = this.connection.getMetadata(entityClassOrName);
        return this.queryRunner.collectionIndexInformation(metadata.tableName, options);
    }

    /**
     * Initiate an In order bulk write operation, operations will be serially executed in the order they are added, creating a new operation for each switch in types.
     */
    initializeOrderedBulkOp<Entity>(entityClassOrName: ObjectType<Entity> | EntitySchema<Entity> | string, options?: CollectionOptions): OrderedBulkOperation {
        const metadata = this.connection.getMetadata(entityClassOrName);
        return this.queryRunner.initializeOrderedBulkOp(metadata.tableName, options);
    }

    /**
     * Initiate a Out of order batch write operation. All operations will be buffered into insert/update/remove commands executed out of order.
     */
    initializeUnorderedBulkOp<Entity>(entityClassOrName: ObjectType<Entity> | EntitySchema<Entity> | string, options?: CollectionOptions): UnorderedBulkOperation {
        const metadata = this.connection.getMetadata(entityClassOrName);
        return this.queryRunner.initializeUnorderedBulkOp(metadata.tableName, options);
    }

    /**
     * Inserts an array of documents into MongoDB.
     */
    insertMany<Entity>(entityClassOrName: ObjectType<Entity> | EntitySchema<Entity> | string, docs: ObjectLiteral[], options?: CollectionInsertManyOptions): Promise<InsertWriteOpResult> {
        const metadata = this.connection.getMetadata(entityClassOrName);
        return this.queryRunner.insertMany(metadata.tableName, docs, options);
    }

    /**
     * Inserts a single document into MongoDB.
     */
    insertOne<Entity>(entityClassOrName: ObjectType<Entity> | EntitySchema<Entity> | string, doc: ObjectLiteral, options?: CollectionInsertOneOptions): Promise<InsertOneWriteOpResult> {
        const metadata = this.connection.getMetadata(entityClassOrName);
        return this.queryRunner.insertOne(metadata.tableName, doc, options);
    }

    /**
     * Returns if the collection is a capped collection.
     */
    isCapped<Entity>(entityClassOrName: ObjectType<Entity> | EntitySchema<Entity> | string): Promise<any> {
        const metadata = this.connection.getMetadata(entityClassOrName);
        return this.queryRunner.isCapped(metadata.tableName);
    }

    /**
     * Get the list of all indexes information for the collection.
     */
    listCollectionIndexes<Entity>(entityClassOrName: ObjectType<Entity> | EntitySchema<Entity> | string, options?: { batchSize?: number, readPreference?: ReadPreference | string }): CommandCursor {
        const metadata = this.connection.getMetadata(entityClassOrName);
        return this.queryRunner.listCollectionIndexes(metadata.tableName, options);
    }

    /**
     * Run Map Reduce across a collection. Be aware that the inline option for out will return an array of results not a collection.
     */
    mapReduce<Entity>(entityClassOrName: ObjectType<Entity> | EntitySchema<Entity> | string, map: Function | string, reduce: Function | string, options?: MapReduceOptions): Promise<any> {
        const metadata = this.connection.getMetadata(entityClassOrName);
        return this.queryRunner.mapReduce(metadata.tableName, map, reduce, options);
    }

    /**
     * Return N number of parallel cursors for a collection allowing parallel reading of entire collection.
     * There are no ordering guarantees for returned results.
     */
    parallelCollectionScan<Entity>(entityClassOrName: ObjectType<Entity> | EntitySchema<Entity> | string, options?: ParallelCollectionScanOptions): Promise<Cursor<Entity>[]> {
        const metadata = this.connection.getMetadata(entityClassOrName);
        return this.queryRunner.parallelCollectionScan(metadata.tableName, options);
    }

    /**
     * Reindex all indexes on the collection Warning: reIndex is a blocking operation (indexes are rebuilt in the foreground) and will be slow for large collections.
     */
    reIndex<Entity>(entityClassOrName: ObjectType<Entity> | EntitySchema<Entity> | string): Promise<any> {
        const metadata = this.connection.getMetadata(entityClassOrName);
        return this.queryRunner.reIndex(metadata.tableName);
    }

    /**
     * Reindex all indexes on the collection Warning: reIndex is a blocking operation (indexes are rebuilt in the foreground) and will be slow for large collections.
     */
    rename<Entity>(entityClassOrName: ObjectType<Entity> | EntitySchema<Entity> | string, newName: string, options?: { dropTarget?: boolean }): Promise<Collection<any>> {
        const metadata = this.connection.getMetadata(entityClassOrName);
        return this.queryRunner.rename(metadata.tableName, newName, options);
    }

    /**
     * Replace a document on MongoDB.
     */
    replaceOne<Entity>(entityClassOrName: ObjectType<Entity> | EntitySchema<Entity> | string, query: ObjectLiteral, doc: ObjectLiteral, options?: ReplaceOneOptions): Promise<UpdateWriteOpResult> {
        const metadata = this.connection.getMetadata(entityClassOrName);
        return this.queryRunner.replaceOne(metadata.tableName, query, doc, options);
    }

    /**
     * Get all the collection statistics.
     */
    stats<Entity>(entityClassOrName: ObjectType<Entity> | EntitySchema<Entity> | string, options?: { scale: number }): Promise<CollStats> {
        const metadata = this.connection.getMetadata(entityClassOrName);
        return this.queryRunner.stats(metadata.tableName, options);
    }

    watch<Entity>(entityClassOrName: ObjectType<Entity> | EntitySchema<Entity> | string, pipeline?: Object[], options?: ChangeStreamOptions): ChangeStream {
        const metadata = this.connection.getMetadata(entityClassOrName);
        return this.queryRunner.watch(metadata.tableName, pipeline, options);
    }

    /**
     * Update multiple documents on MongoDB.
     */
    updateMany<Entity>(entityClassOrName: ObjectType<Entity> | EntitySchema<Entity> | string, query: ObjectLiteral, update: ObjectLiteral, options?: { upsert?: boolean, w?: any, wtimeout?: number, j?: boolean }): Promise<UpdateWriteOpResult> {
        const metadata = this.connection.getMetadata(entityClassOrName);
        return this.queryRunner.updateMany(metadata.tableName, query, update, options);
    }

    /**
     * Update a single document on MongoDB.
     */
    updateOne<Entity>(entityClassOrName: ObjectType<Entity> | EntitySchema<Entity> | string, query: ObjectLiteral, update: ObjectLiteral, options?: ReplaceOneOptions): Promise<UpdateWriteOpResult> {
        const metadata = this.connection.getMetadata(entityClassOrName);
        return this.queryRunner.updateOne(metadata.tableName, query, update, options);
    }

    // -------------------------------------------------------------------------
    // Protected Methods
    // -------------------------------------------------------------------------

    /**
     * Overrides cursor's toArray and next methods to convert results to entity automatically.
     */
<<<<<<< HEAD
    protected applyEntityTransformationToCursor<Entity>(metadata: EntityMetadata, cursor: Cursor<Entity>|AggregationCursor<Entity>) {
        const ParentCursor = PlatformTools.load("mongodb").Cursor;
        cursor.toArray = function (callback?: MongoCallback<Entity[]>) {
            if (callback) {
                ParentCursor.prototype.toArray.call(this, (error: MongoError, results: Entity[]): void => {
                    if (error) {
                        callback(error, results);
                        return;
                    }

                    const transformer = new DocumentToEntityTransformer();
                    return callback(error, transformer.transformAll(results, metadata));
                });
            } else {
                return ParentCursor.prototype.toArray.call(this).then((results: Entity[]) => {
                    const transformer = new DocumentToEntityTransformer();
                    return transformer.transformAll(results, metadata);
                });
            }
        };
        cursor.next = function (callback?: MongoCallback<CursorResult>) {
            if (callback) {
                ParentCursor.prototype.next.call(this, (error: MongoError, result: CursorResult): void => {
                    if (error || !result) {
                        callback(error, result);
                        return;
                    }

                    const transformer = new DocumentToEntityTransformer();
                    return callback(error, transformer.transform(result, metadata));
                });
            } else {
                return ParentCursor.prototype.next.call(this).then((result: Entity) => {
                    if (!result) return result;
                    const transformer = new DocumentToEntityTransformer();
                    return transformer.transform(result, metadata);
                });
            }
        };
    }

    /**
     * Converts FindOptions to mongodb query.
     */
    protected convertFindOptionsOrConditionsToMongodbQuery<Entity>(optionsOrConditions: FindOptions<Entity>|FindOptionsWhere<Entity>|undefined): ObjectLiteral|undefined {
        if (!optionsOrConditions)
            return undefined;

        if (FindOptionsUtils.isFindOptions(optionsOrConditions))
            return optionsOrConditions.where;
=======
    protected convertFindManyOptionsOrConditionsToMongodbQuery<Entity>(optionsOrConditions: FindManyOptions<Entity> | Partial<Entity> | undefined): ObjectLiteral | undefined {
        if (!optionsOrConditions)
            return undefined;

        if (FindOptionsUtils.isFindManyOptions(optionsOrConditions))
        // If where condition is passed as a string which contains sql we have to ignore
        // as mongo is not a sql database
            return typeof optionsOrConditions.where === "string"
                ? {}
                : optionsOrConditions.where;
>>>>>>> 32671456

        return optionsOrConditions;
    }

    /**
     * Converts FindOneOptions to mongodb query.
     */
<<<<<<< HEAD
    protected convertFindOneOptionsOrConditionsToMongodbQuery<Entity>(optionsOrConditions: FindOptions<Entity>|FindOptionsWhere<Entity>|undefined): ObjectLiteral|undefined {
        if (!optionsOrConditions)
            return undefined;

        if (FindOptionsUtils.isFindOptions(optionsOrConditions))
            // If where condition is passed as a string which contains sql we have to ignore
            // as mongo is not a sql database
=======
    protected convertFindOneOptionsOrConditionsToMongodbQuery<Entity>(optionsOrConditions: FindOneOptions<Entity> | Partial<Entity> | undefined): ObjectLiteral | undefined {
        if (!optionsOrConditions)
            return undefined;

        if (FindOptionsUtils.isFindOneOptions(optionsOrConditions))
        // If where condition is passed as a string which contains sql we have to ignore
        // as mongo is not a sql database
>>>>>>> 32671456
            return typeof optionsOrConditions.where === "string"
                ? {}
                : optionsOrConditions.where;

        return optionsOrConditions;
    }

    /**
     * Converts FindOptions into mongodb order by criteria.
     */
    protected convertFindOptionsOrderToOrderCriteria(order: ObjectLiteral) {
        return Object.keys(order).reduce((orderCriteria, key) => {
            switch (order[key]) {
                case "DESC":
                    orderCriteria[key] = -1;
                    break;
                case "ASC":
                    orderCriteria[key] = 1;
                    break;
                default:
                    orderCriteria[key] = order[key];
            }
            return orderCriteria;
        }, {} as ObjectLiteral);
    }

    /**
     * Converts FindOptions into mongodb select by criteria.
     */
    protected convertFindOptionsSelectToProjectCriteria(selects: (keyof any)[]) {
        return selects.reduce((projectCriteria, key) => {
            projectCriteria[key] = 1;
            return projectCriteria;
        }, {} as any);
    }

    /**
     * Ensures given id is an id for query.
     */
    protected convertMixedCriteria(metadata: EntityMetadata, idMap: any): ObjectLiteral {
        if (idMap instanceof Object) {
            return metadata.columns.reduce((query, column) => {
                const columnValue = column.getEntityValue(idMap);
                if (columnValue !== undefined)
                    query[column.databasePath] = columnValue;
                return query;
            }, {} as any);
        }

        // means idMap is just object id
        const objectIdInstance = PlatformTools.load("mongodb").ObjectID;
        return {
            "_id": (idMap instanceof objectIdInstance) ? idMap : new objectIdInstance(idMap)
        };
    }

<<<<<<< HEAD
=======
    /**
     * Overrides cursor's toArray and next methods to convert results to entity automatically.
     */
    protected applyEntityTransformationToCursor<Entity>(metadata: EntityMetadata, cursor: Cursor<Entity> | AggregationCursor<Entity>) {
        const ParentCursor = PlatformTools.load("mongodb").Cursor;
        const queryRunner = this.queryRunner;
        cursor.toArray = function (callback?: MongoCallback<Entity[]>) {
            if (callback) {
                ParentCursor.prototype.toArray.call(this, (error: MongoError, results: Entity[]): void => {
                    if (error) {
                        callback(error, results);
                        return;
                    }

                    const transformer = new DocumentToEntityTransformer();
                    const entities = transformer.transformAll(results, metadata);

                    // broadcast "load" events
                    const broadcastResult = new BroadcasterResult();
                    queryRunner.broadcaster.broadcastLoadEventsForAll(broadcastResult, metadata, entities);

                    Promise.all(broadcastResult.promises).then(() => callback(error, entities));
                });
            } else {
                return ParentCursor.prototype.toArray.call(this).then((results: Entity[]) => {
                    const transformer = new DocumentToEntityTransformer();
                    const entities = transformer.transformAll(results, metadata);

                    // broadcast "load" events
                    const broadcastResult = new BroadcasterResult();
                    queryRunner.broadcaster.broadcastLoadEventsForAll(broadcastResult, metadata, entities);

                    return Promise.all(broadcastResult.promises).then(() => entities);
                });
            }
        };
        cursor.next = function (callback?: MongoCallback<CursorResult>) {
            if (callback) {
                ParentCursor.prototype.next.call(this, (error: MongoError, result: CursorResult): void => {
                    if (error || !result) {
                        callback(error, result);
                        return;
                    }

                    const transformer = new DocumentToEntityTransformer();
                    const entity = transformer.transform(result, metadata);

                    // broadcast "load" events
                    const broadcastResult = new BroadcasterResult();
                    queryRunner.broadcaster.broadcastLoadEventsForAll(broadcastResult, metadata, [entity]);

                    Promise.all(broadcastResult.promises).then(() => callback(error, entity));
                });
            } else {
                return ParentCursor.prototype.next.call(this).then((result: Entity) => {
                    if (!result) return result;

                    const transformer = new DocumentToEntityTransformer();
                    const entity = transformer.transform(result, metadata);

                    // broadcast "load" events
                    const broadcastResult = new BroadcasterResult();
                    queryRunner.broadcaster.broadcastLoadEventsForAll(broadcastResult, metadata, [entity]);

                    return Promise.all(broadcastResult.promises).then(() => entity);
                });
            }
        };
    }

>>>>>>> 32671456
}<|MERGE_RESOLUTION|>--- conflicted
+++ resolved
@@ -1,6 +1,6 @@
-import { Connection } from "../connection/Connection";
-import { EntityManager } from "./EntityManager";
-import { ObjectType } from "../common/ObjectType";
+import {Connection} from "../connection/Connection";
+import {EntityManager} from "./EntityManager";
+import {ObjectType} from "../common/ObjectType";
 import {
     AggregationCursor,
     BulkWriteOpResultObject,
@@ -37,43 +37,22 @@
     UnorderedBulkOperation,
     UpdateWriteOpResult
 } from "../driver/mongodb/typings";
-<<<<<<< HEAD
 import {ObjectLiteral} from "../common/ObjectLiteral";
 import {MongoQueryRunner} from "../driver/mongodb/MongoQueryRunner";
 import {MongoDriver} from "../driver/mongodb/MongoDriver";
 import {DocumentToEntityTransformer} from "../query-builder/transformer/DocumentToEntityTransformer";
 import {FindOptionsUtils} from "../find-options/FindOptionsUtils";
 import {PlatformTools} from "../platform/PlatformTools";
-import {DeepPartial} from "../common/DeepPartial";
-import {QueryPartialEntity} from "../query-builder/QueryPartialEntity";
+import {QueryDeepPartialEntity} from "../query-builder/QueryPartialEntity";
 import {SaveOptions} from "../repository/SaveOptions";
 import {InsertResult} from "../query-builder/result/InsertResult";
 import {UpdateResult} from "../query-builder/result/UpdateResult";
 import {RemoveOptions} from "../repository/RemoveOptions";
 import {DeleteResult} from "../query-builder/result/DeleteResult";
 import {EntityMetadata} from "../metadata/EntityMetadata";
-import {EntitySchema, FindExtraOptions} from "../index";
+import {EntitySchema, FindExtraOptions, FindOptionsSelect} from "../index";
 import {FindOptions, FindOptionsWhere} from "../find-options/FindOptions";
-=======
-import { ObjectLiteral } from "../common/ObjectLiteral";
-import { MongoQueryRunner } from "../driver/mongodb/MongoQueryRunner";
-import { MongoDriver } from "../driver/mongodb/MongoDriver";
-import { DocumentToEntityTransformer } from "../query-builder/transformer/DocumentToEntityTransformer";
-import { FindManyOptions } from "../find-options/FindManyOptions";
-import { FindOptionsUtils } from "../find-options/FindOptionsUtils";
-import { FindOneOptions } from "../find-options/FindOneOptions";
-import { PlatformTools } from "../platform/PlatformTools";
-import { DeepPartial } from "../common/DeepPartial";
-import { QueryDeepPartialEntity } from "../query-builder/QueryPartialEntity";
-import { SaveOptions } from "../repository/SaveOptions";
-import { InsertResult } from "../query-builder/result/InsertResult";
-import { UpdateResult } from "../query-builder/result/UpdateResult";
-import { RemoveOptions } from "../repository/RemoveOptions";
-import { DeleteResult } from "../query-builder/result/DeleteResult";
-import { EntityMetadata } from "../metadata/EntityMetadata";
-import { EntitySchema, FindConditions } from "../index";
-import { BroadcasterResult } from "../subscriber/BroadcasterResult";
->>>>>>> 32671456
+import {BroadcasterResult} from "../subscriber/BroadcasterResult";
 
 /**
  * Entity manager supposed to work with any entity, automatically find its repository and call its methods,
@@ -109,19 +88,12 @@
     /**
      * Finds entities that match given find options or conditions.
      */
-<<<<<<< HEAD
-    async find<Entity>(entityClassOrName: ObjectType<Entity>|EntitySchema<Entity>|string, optionsOrConditions?: FindOptions<Entity>|FindOptionsWhere<Entity>): Promise<Entity[]> {
+    async find<Entity>(entityClassOrName: ObjectType<Entity> | EntitySchema<Entity> | string, optionsOrConditions?: FindOptions<Entity> | FindOptionsWhere<Entity>): Promise<Entity[]> {
         const query = this.convertFindOptionsOrConditionsToMongodbQuery(optionsOrConditions);
         const cursor = await this.createEntityCursor(entityClassOrName, query);
         if (FindOptionsUtils.isFindOptions(optionsOrConditions)) {
-=======
-    async find<Entity>(entityClassOrName: ObjectType<Entity> | EntitySchema<Entity> | string, optionsOrConditions?: FindManyOptions<Entity> | Partial<Entity>): Promise<Entity[]> {
-        const query = this.convertFindManyOptionsOrConditionsToMongodbQuery(optionsOrConditions);
-        const cursor = await this.createEntityCursor(entityClassOrName, query);
-        if (FindOptionsUtils.isFindManyOptions(optionsOrConditions)) {
             if (optionsOrConditions.select)
                 cursor.project(this.convertFindOptionsSelectToProjectCriteria(optionsOrConditions.select));
->>>>>>> 32671456
             if (optionsOrConditions.skip)
                 cursor.skip(optionsOrConditions.skip);
             if (optionsOrConditions.take)
@@ -137,19 +109,12 @@
      * Also counts all entities that match given conditions,
      * but ignores pagination settings (from and take options).
      */
-<<<<<<< HEAD
-    async findAndCount<Entity>(entityClassOrName: ObjectType<Entity>|EntitySchema<Entity>|string, optionsOrConditions?: FindOptions<Entity>|FindOptionsWhere<Entity>): Promise<[ Entity[], number ]> {
+    async findAndCount<Entity>(entityClassOrName: ObjectType<Entity> | EntitySchema<Entity> | string, optionsOrConditions?: FindOptions<Entity> | FindOptionsWhere<Entity>): Promise<[Entity[], number]> {
         const query = this.convertFindOptionsOrConditionsToMongodbQuery(optionsOrConditions);
         const cursor = await this.createEntityCursor(entityClassOrName, query);
         if (FindOptionsUtils.isFindOptions(optionsOrConditions)) {
-=======
-    async findAndCount<Entity>(entityClassOrName: ObjectType<Entity> | EntitySchema<Entity> | string, optionsOrConditions?: FindManyOptions<Entity> | Partial<Entity>): Promise<[Entity[], number]> {
-        const query = this.convertFindManyOptionsOrConditionsToMongodbQuery(optionsOrConditions);
-        const cursor = await this.createEntityCursor(entityClassOrName, query);
-        if (FindOptionsUtils.isFindManyOptions(optionsOrConditions)) {
             if (optionsOrConditions.select)
                 cursor.project(this.convertFindOptionsSelectToProjectCriteria(optionsOrConditions.select));
->>>>>>> 32671456
             if (optionsOrConditions.skip)
                 cursor.skip(optionsOrConditions.skip);
             if (optionsOrConditions.take)
@@ -169,11 +134,7 @@
      * Finds entities by ids.
      * Optionally find options can be applied.
      */
-<<<<<<< HEAD
-    async findByIds<Entity>(entityClassOrName: ObjectType<Entity>|EntitySchema<Entity>|string, ids: any[], optionsOrConditions?: FindOptions<Entity>|FindOptionsWhere<Entity>): Promise<Entity[]> {
-=======
-    async findByIds<Entity>(entityClassOrName: ObjectType<Entity> | EntitySchema<Entity> | string, ids: any[], optionsOrConditions?: FindManyOptions<Entity> | Partial<Entity>): Promise<Entity[]> {
->>>>>>> 32671456
+    async findByIds<Entity>(entityClassOrName: ObjectType<Entity> | EntitySchema<Entity> | string, ids: any[], optionsOrConditions?: FindOptions<Entity> | FindOptionsWhere<Entity>): Promise<Entity[]> {
         const metadata = this.connection.getMetadata(entityClassOrName);
         const query = this.convertFindOptionsOrConditionsToMongodbQuery(optionsOrConditions) || {};
         const objectIdInstance = PlatformTools.load("mongodb").ObjectID;
@@ -187,13 +148,9 @@
         };
 
         const cursor = await this.createEntityCursor(entityClassOrName, query);
-<<<<<<< HEAD
         if (FindOptionsUtils.isFindOptions(optionsOrConditions)) {
-=======
-        if (FindOptionsUtils.isFindManyOptions(optionsOrConditions)) {
             if (optionsOrConditions.select)
                 cursor.project(this.convertFindOptionsSelectToProjectCriteria(optionsOrConditions.select));
->>>>>>> 32671456
             if (optionsOrConditions.skip)
                 cursor.skip(optionsOrConditions.skip);
             if (optionsOrConditions.take)
@@ -207,15 +164,9 @@
     /**
      * Finds first entity that matches given conditions and/or find options.
      */
-<<<<<<< HEAD
-    async findOne<Entity>(entityClassOrName: ObjectType<Entity>|EntitySchema<Entity>|string,
-                          optionsOrConditions?: string|string[]|number|number[]|Date|Date[]|ObjectID|ObjectID[]|FindOptions<Entity>|FindOptionsWhere<Entity>,
-                          maybeOptions?: FindOptions<Entity>): Promise<Entity|undefined> {
-=======
     async findOne<Entity>(entityClassOrName: ObjectType<Entity> | EntitySchema<Entity> | string,
-                          optionsOrConditions?: string | string[] | number | number[] | Date | Date[] | ObjectID | ObjectID[] | FindOneOptions<Entity> | DeepPartial<Entity>,
-                          maybeOptions?: FindOneOptions<Entity>): Promise<Entity | undefined> {
->>>>>>> 32671456
+                          optionsOrConditions?: string | string[] | number | number[] | Date | Date[] | ObjectID | ObjectID[] | FindOptions<Entity> | FindOptionsWhere<Entity>,
+                          maybeOptions?: FindOptions<Entity>): Promise<Entity | undefined> {
         const objectIdInstance = PlatformTools.load("mongodb").ObjectID;
         const id = (optionsOrConditions instanceof objectIdInstance) || typeof optionsOrConditions === "string" ? optionsOrConditions : undefined;
         const findOneOptionsOrConditions = (id ? maybeOptions : optionsOrConditions) as any;
@@ -224,17 +175,11 @@
             query["_id"] = (id instanceof objectIdInstance) ? id : new objectIdInstance(id);
         }
         const cursor = await this.createEntityCursor(entityClassOrName, query);
-<<<<<<< HEAD
-        if (FindOptionsUtils.isFindOptions(optionsOrConditions)) {
-            if (optionsOrConditions.order)
-                cursor.sort(this.convertFindOptionsOrderToOrderCriteria(optionsOrConditions.order));
-=======
-        if (FindOptionsUtils.isFindOneOptions(findOneOptionsOrConditions)) {
+        if (FindOptionsUtils.isFindOptions(findOneOptionsOrConditions)) {
             if (findOneOptionsOrConditions.select)
                 cursor.project(this.convertFindOptionsSelectToProjectCriteria(findOneOptionsOrConditions.select));
             if (findOneOptionsOrConditions.order)
                 cursor.sort(this.convertFindOptionsOrderToOrderCriteria(findOneOptionsOrConditions.order));
->>>>>>> 32671456
         }
 
         // const result = await cursor.limit(1).next();
@@ -275,11 +220,7 @@
      * Executes fast and efficient UPDATE query.
      * Does not check if entity exist in the database.
      */
-<<<<<<< HEAD
-    async update<Entity>(target: ObjectType<Entity>|EntitySchema<Entity>|string, criteria: string|string[]|number|number[]|Date|Date[]|ObjectID|ObjectID[]|FindOptionsWhere<Entity>, partialEntity: DeepPartial<Entity>, options?: SaveOptions): Promise<UpdateResult> {
-=======
-    async update<Entity>(target: ObjectType<Entity> | EntitySchema<Entity> | string, criteria: string | string[] | number | number[] | Date | Date[] | ObjectID | ObjectID[] | FindConditions<Entity>, partialEntity: QueryDeepPartialEntity<Entity>, options?: SaveOptions): Promise<UpdateResult> {
->>>>>>> 32671456
+    async update<Entity>(target: ObjectType<Entity>|EntitySchema<Entity>|string, criteria: string|string[]|number|number[]|Date|Date[]|ObjectID|ObjectID[]|FindOptionsWhere<Entity>, partialEntity: QueryDeepPartialEntity<Entity>, options?: SaveOptions): Promise<UpdateResult> {
         if (criteria instanceof Array) {
             await Promise.all((criteria as any[]).map(criteriaItem => {
                 return this.update(target, criteriaItem, partialEntity);
@@ -299,11 +240,7 @@
      * Executes fast and efficient DELETE query.
      * Does not check if entity exist in the database.
      */
-<<<<<<< HEAD
     async delete<Entity>(target: ObjectType<Entity>|EntitySchema<Entity>|string, criteria: string|string[]|number|number[]|Date|Date[]|ObjectID|ObjectID[]|FindOptionsWhere<Entity>, options?: RemoveOptions): Promise<DeleteResult> {
-=======
-    async delete<Entity>(target: ObjectType<Entity> | EntitySchema<Entity> | string, criteria: string | string[] | number | number[] | Date | Date[] | ObjectID | ObjectID[] | FindConditions<Entity>, options?: RemoveOptions): Promise<DeleteResult> {
->>>>>>> 32671456
         if (criteria instanceof Array) {
             await Promise.all((criteria as any[]).map(criteriaItem => {
                 return this.delete(target, criteriaItem);
@@ -369,11 +306,7 @@
     /**
      * Count number of matching documents in the db to a query.
      */
-<<<<<<< HEAD
-    count<Entity>(entityClassOrName: ObjectType<Entity>|EntitySchema<Entity>|string, query?: ObjectLiteral, options?: FindExtraOptions, mongoOptions?: MongoCountPreferences): Promise<number> {
-=======
-    count<Entity>(entityClassOrName: ObjectType<Entity> | EntitySchema<Entity> | string, query?: ObjectLiteral, options?: MongoCountPreferences): Promise<number> {
->>>>>>> 32671456
+    count<Entity>(entityClassOrName: ObjectType<Entity> | EntitySchema<Entity> | string, query?: ObjectLiteral, options?: FindExtraOptions, mongoOptions?: MongoCountPreferences): Promise<number> {
         const metadata = this.connection.getMetadata(entityClassOrName);
         return this.queryRunner.count(metadata.tableName, query, mongoOptions);
     }
@@ -633,9 +566,9 @@
     /**
      * Overrides cursor's toArray and next methods to convert results to entity automatically.
      */
-<<<<<<< HEAD
-    protected applyEntityTransformationToCursor<Entity>(metadata: EntityMetadata, cursor: Cursor<Entity>|AggregationCursor<Entity>) {
+    protected applyEntityTransformationToCursor<Entity>(metadata: EntityMetadata, cursor: Cursor<Entity> | AggregationCursor<Entity>) {
         const ParentCursor = PlatformTools.load("mongodb").Cursor;
+        const queryRunner = this.queryRunner;
         cursor.toArray = function (callback?: MongoCallback<Entity[]>) {
             if (callback) {
                 ParentCursor.prototype.toArray.call(this, (error: MongoError, results: Entity[]): void => {
@@ -645,12 +578,24 @@
                     }
 
                     const transformer = new DocumentToEntityTransformer();
-                    return callback(error, transformer.transformAll(results, metadata));
+                    const entities = transformer.transformAll(results, metadata);
+
+                    // broadcast "load" events
+                    const broadcastResult = new BroadcasterResult();
+                    queryRunner.broadcaster.broadcastLoadEventsForAll(broadcastResult, metadata, entities);
+
+                    Promise.all(broadcastResult.promises).then(() => callback(error, entities));
                 });
             } else {
                 return ParentCursor.prototype.toArray.call(this).then((results: Entity[]) => {
                     const transformer = new DocumentToEntityTransformer();
-                    return transformer.transformAll(results, metadata);
+                    const entities = transformer.transformAll(results, metadata);
+
+                    // broadcast "load" events
+                    const broadcastResult = new BroadcasterResult();
+                    queryRunner.broadcaster.broadcastLoadEventsForAll(broadcastResult, metadata, entities);
+
+                    return Promise.all(broadcastResult.promises).then(() => entities);
                 });
             }
         };
@@ -663,13 +608,26 @@
                     }
 
                     const transformer = new DocumentToEntityTransformer();
-                    return callback(error, transformer.transform(result, metadata));
+                    const entity = transformer.transform(result, metadata);
+
+                    // broadcast "load" events
+                    const broadcastResult = new BroadcasterResult();
+                    queryRunner.broadcaster.broadcastLoadEventsForAll(broadcastResult, metadata, [entity]);
+
+                    Promise.all(broadcastResult.promises).then(() => callback(error, entity));
                 });
             } else {
                 return ParentCursor.prototype.next.call(this).then((result: Entity) => {
                     if (!result) return result;
+
                     const transformer = new DocumentToEntityTransformer();
-                    return transformer.transform(result, metadata);
+                    const entity = transformer.transform(result, metadata);
+
+                    // broadcast "load" events
+                    const broadcastResult = new BroadcasterResult();
+                    queryRunner.broadcaster.broadcastLoadEventsForAll(broadcastResult, metadata, [entity]);
+
+                    return Promise.all(broadcastResult.promises).then(() => entity);
                 });
             }
         };
@@ -678,48 +636,26 @@
     /**
      * Converts FindOptions to mongodb query.
      */
-    protected convertFindOptionsOrConditionsToMongodbQuery<Entity>(optionsOrConditions: FindOptions<Entity>|FindOptionsWhere<Entity>|undefined): ObjectLiteral|undefined {
+    protected convertFindOptionsOrConditionsToMongodbQuery<Entity>(optionsOrConditions: FindOptions<Entity> | FindOptionsWhere<Entity> | undefined): ObjectLiteral | undefined {
         if (!optionsOrConditions)
             return undefined;
 
         if (FindOptionsUtils.isFindOptions(optionsOrConditions))
             return optionsOrConditions.where;
-=======
-    protected convertFindManyOptionsOrConditionsToMongodbQuery<Entity>(optionsOrConditions: FindManyOptions<Entity> | Partial<Entity> | undefined): ObjectLiteral | undefined {
+
+        return optionsOrConditions;
+    }
+
+    /**
+     * Converts FindOneOptions to mongodb query.
+     */
+    protected convertFindOneOptionsOrConditionsToMongodbQuery<Entity>(optionsOrConditions: FindOptions<Entity> | FindOptionsWhere<Entity> | undefined): ObjectLiteral | undefined {
         if (!optionsOrConditions)
             return undefined;
 
-        if (FindOptionsUtils.isFindManyOptions(optionsOrConditions))
+        if (FindOptionsUtils.isFindOptions(optionsOrConditions))
         // If where condition is passed as a string which contains sql we have to ignore
         // as mongo is not a sql database
-            return typeof optionsOrConditions.where === "string"
-                ? {}
-                : optionsOrConditions.where;
->>>>>>> 32671456
-
-        return optionsOrConditions;
-    }
-
-    /**
-     * Converts FindOneOptions to mongodb query.
-     */
-<<<<<<< HEAD
-    protected convertFindOneOptionsOrConditionsToMongodbQuery<Entity>(optionsOrConditions: FindOptions<Entity>|FindOptionsWhere<Entity>|undefined): ObjectLiteral|undefined {
-        if (!optionsOrConditions)
-            return undefined;
-
-        if (FindOptionsUtils.isFindOptions(optionsOrConditions))
-            // If where condition is passed as a string which contains sql we have to ignore
-            // as mongo is not a sql database
-=======
-    protected convertFindOneOptionsOrConditionsToMongodbQuery<Entity>(optionsOrConditions: FindOneOptions<Entity> | Partial<Entity> | undefined): ObjectLiteral | undefined {
-        if (!optionsOrConditions)
-            return undefined;
-
-        if (FindOptionsUtils.isFindOneOptions(optionsOrConditions))
-        // If where condition is passed as a string which contains sql we have to ignore
-        // as mongo is not a sql database
->>>>>>> 32671456
             return typeof optionsOrConditions.where === "string"
                 ? {}
                 : optionsOrConditions.where;
@@ -749,11 +685,22 @@
     /**
      * Converts FindOptions into mongodb select by criteria.
      */
-    protected convertFindOptionsSelectToProjectCriteria(selects: (keyof any)[]) {
-        return selects.reduce((projectCriteria, key) => {
-            projectCriteria[key] = 1;
-            return projectCriteria;
-        }, {} as any);
+    protected convertFindOptionsSelectToProjectCriteria(select: FindOptionsSelect<any>) {
+        if (select instanceof Array) {
+            return select.reduce((projectCriteria, key) => {
+                projectCriteria[key] = 1;
+                return projectCriteria;
+            }, {} as any);
+        } else {
+            return Object.keys(select).reduce((projectCriteria, key) => {
+                if (select[key] === true) {
+                    projectCriteria[key] = 1;
+                }
+                // todo: do we need to make this recursive?
+                return projectCriteria;
+            }, {} as any);
+
+        }
     }
 
     /**
@@ -776,77 +723,4 @@
         };
     }
 
-<<<<<<< HEAD
-=======
-    /**
-     * Overrides cursor's toArray and next methods to convert results to entity automatically.
-     */
-    protected applyEntityTransformationToCursor<Entity>(metadata: EntityMetadata, cursor: Cursor<Entity> | AggregationCursor<Entity>) {
-        const ParentCursor = PlatformTools.load("mongodb").Cursor;
-        const queryRunner = this.queryRunner;
-        cursor.toArray = function (callback?: MongoCallback<Entity[]>) {
-            if (callback) {
-                ParentCursor.prototype.toArray.call(this, (error: MongoError, results: Entity[]): void => {
-                    if (error) {
-                        callback(error, results);
-                        return;
-                    }
-
-                    const transformer = new DocumentToEntityTransformer();
-                    const entities = transformer.transformAll(results, metadata);
-
-                    // broadcast "load" events
-                    const broadcastResult = new BroadcasterResult();
-                    queryRunner.broadcaster.broadcastLoadEventsForAll(broadcastResult, metadata, entities);
-
-                    Promise.all(broadcastResult.promises).then(() => callback(error, entities));
-                });
-            } else {
-                return ParentCursor.prototype.toArray.call(this).then((results: Entity[]) => {
-                    const transformer = new DocumentToEntityTransformer();
-                    const entities = transformer.transformAll(results, metadata);
-
-                    // broadcast "load" events
-                    const broadcastResult = new BroadcasterResult();
-                    queryRunner.broadcaster.broadcastLoadEventsForAll(broadcastResult, metadata, entities);
-
-                    return Promise.all(broadcastResult.promises).then(() => entities);
-                });
-            }
-        };
-        cursor.next = function (callback?: MongoCallback<CursorResult>) {
-            if (callback) {
-                ParentCursor.prototype.next.call(this, (error: MongoError, result: CursorResult): void => {
-                    if (error || !result) {
-                        callback(error, result);
-                        return;
-                    }
-
-                    const transformer = new DocumentToEntityTransformer();
-                    const entity = transformer.transform(result, metadata);
-
-                    // broadcast "load" events
-                    const broadcastResult = new BroadcasterResult();
-                    queryRunner.broadcaster.broadcastLoadEventsForAll(broadcastResult, metadata, [entity]);
-
-                    Promise.all(broadcastResult.promises).then(() => callback(error, entity));
-                });
-            } else {
-                return ParentCursor.prototype.next.call(this).then((result: Entity) => {
-                    if (!result) return result;
-
-                    const transformer = new DocumentToEntityTransformer();
-                    const entity = transformer.transform(result, metadata);
-
-                    // broadcast "load" events
-                    const broadcastResult = new BroadcasterResult();
-                    queryRunner.broadcaster.broadcastLoadEventsForAll(broadcastResult, metadata, [entity]);
-
-                    return Promise.all(broadcastResult.promises).then(() => entity);
-                });
-            }
-        };
-    }
-
->>>>>>> 32671456
 }