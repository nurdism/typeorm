--- conflicted
+++ resolved
@@ -1,9 +1,5 @@
-<<<<<<< HEAD
-import {EntitySchema, EntityTarget} from "../index";
-=======
 import {EntityTarget} from "../common/EntityTarget";
 import {EntitySchema} from "../index";
->>>>>>> 4baac710
 
 /**
  */
@@ -18,11 +14,7 @@
             targetName = target.options.name || "";
         } else if (typeof target === "function") {
             targetName = target.name;
-<<<<<<< HEAD
-        } else if (typeof target === "object") {
-=======
         } else if (typeof target === "object" && "name" in target) {
->>>>>>> 4baac710
             targetName = target.name;
         } else {
             targetName = target;
