--- conflicted
+++ resolved
@@ -11,19 +11,12 @@
         super();
         Object.setPrototypeOf(this, RepositoryNotTreeError.prototype);
         let targetName: string;
-<<<<<<< HEAD
-        if (target instanceof EntitySchema) {
-            targetName = target.options.name || "";
-        } else if (typeof target === "function") {
-            targetName = target.name;
-=======
         if (entityClass instanceof EntitySchema) {
-            targetName = entityClass.options.name;
+            targetName = entityClass.options.name || "";
         } else if (typeof entityClass === "function") {
             targetName = entityClass.name;
         } else if (typeof entityClass === "object" && "name" in entityClass) {
             targetName = entityClass.name;
->>>>>>> 4baac710
         } else {
             targetName = entityClass;
         }
