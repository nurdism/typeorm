--- conflicted
+++ resolved
@@ -85,13 +85,8 @@
     /**
      * Returns sql queries to be executed by schema builder.
      */
-<<<<<<< HEAD
     async log(): Promise<SqlInMemory> {
-        this.queryRunner = await this.connection.createQueryRunner("master");
-=======
-    async log(): Promise<(string|{ up: string, down: string })[]> {
         this.queryRunner = this.connection.createQueryRunner("master");
->>>>>>> 1537e7b9
         try {
             await this.createNewDatabases();
             const tablePaths = this.entityToSyncMetadatas.map(metadata => metadata.tablePath);
