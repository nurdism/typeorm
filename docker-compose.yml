--- conflicted
+++ resolved
@@ -62,11 +62,7 @@
 
   # cockroachdb
   cockroachdb:
-<<<<<<< HEAD
-    image: "cockroachdb/cockroach:v19.2.4"
-=======
     image: "cockroachdb/cockroach:v19.2.9"
->>>>>>> 4baac710
     container_name: "typeorm-cockroachdb"
     command: start --insecure
     ports:
