--- conflicted
+++ resolved
@@ -2,13 +2,9 @@
     "version": "2.1.1",
     "compilerOptions": {
         "outDir": "build/compiled",
-<<<<<<< HEAD
-        "target": "ES2017",
-=======
         "allowSyntheticDefaultImports": true,
         "esModuleInterop": true,
-        "target": "es5",
->>>>>>> 4baac710
+        "target": "ES2017",
         "module": "commonjs",
         "moduleResolution": "node",
         "importHelpers": true,
@@ -23,6 +19,7 @@
         "pretty": true,
         "strictNullChecks": true,
         "noUnusedLocals": true,
+        "downlevelIteration": true
     },
     "exclude": [
         "tmp",
